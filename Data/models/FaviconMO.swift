/* This Source Code Form is subject to the terms of the Mozilla Public License, v. 2.0. If a copy of the MPL was not distributed with this file, You can obtain one at http://mozilla.org/MPL/2.0/. */

import UIKit
import CoreData
import Foundation
import Storage

public final class FaviconMO: NSManagedObject, CRUD {
    
    @NSManaged public var url: String?
    @NSManaged public var width: Int16
    @NSManaged public var height: Int16
    @NSManaged public var type: Int16
    @NSManaged public var domain: Domain?

    // Necessary override due to bad classname, maybe not needed depending on future CD
    static func entity(_ context: NSManagedObjectContext) -> NSEntityDescription {
        return NSEntityDescription.entity(forEntityName: "Favicon", in: context)!
    }

    public class func get(forFaviconUrl urlString: String, context: NSManagedObjectContext) -> FaviconMO? {
        let urlKeyPath = #keyPath(FaviconMO.url)
        let predicate = NSPredicate(format: "\(urlKeyPath) == %@", urlString)
        
        return first(where: predicate)
    }

    public class func add(_ favicon: Favicon, forSiteUrl siteUrl: URL) {
<<<<<<< HEAD
        let context = DataController.newBackgroundContext()
=======
        let context = DataController.workerThreadContext
>>>>>>> af198375
        context.perform {
            var item = FaviconMO.get(forFaviconUrl: favicon.url, context: context)
            if item == nil {
                item = FaviconMO(entity: FaviconMO.entity(context), insertInto: context)
                item!.url = favicon.url
            }
            if item?.domain == nil {
                item!.domain = Domain.getOrCreateForUrl(siteUrl, context: context)
            }

            let w = Int16(favicon.width ?? 0)
            let h = Int16(favicon.height ?? 0)
            let t = Int16(favicon.type?.rawValue ?? 0)

            if w != item!.width && w > 0 {
                item!.width = w
            }

            if h != item!.height && h > 0 {
                item!.height = h
            }

            if t != item!.type {
                item!.type = t
            }

            DataController.save(context: context)
        }
    }
}<|MERGE_RESOLUTION|>--- conflicted
+++ resolved
@@ -22,15 +22,11 @@
         let urlKeyPath = #keyPath(FaviconMO.url)
         let predicate = NSPredicate(format: "\(urlKeyPath) == %@", urlString)
         
-        return first(where: predicate)
+        return first(where: predicate, context: context)
     }
 
     public class func add(_ favicon: Favicon, forSiteUrl siteUrl: URL) {
-<<<<<<< HEAD
         let context = DataController.newBackgroundContext()
-=======
-        let context = DataController.workerThreadContext
->>>>>>> af198375
         context.perform {
             var item = FaviconMO.get(forFaviconUrl: favicon.url, context: context)
             if item == nil {
