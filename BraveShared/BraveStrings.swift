/* This Source Code Form is subject to the terms of the Mozilla Public
 * License, v. 2.0. If a copy of the MPL was not distributed with this
 * file, You can obtain one at http://mozilla.org/MPL/2.0/. */

/*
 * Shared module is to be as unmodified as possible by Brave.
 *
 * This file is more of a catch-all for adding strings that would traditionally be added into the Shared framework's
 *      `Strings.swift` file.
 *
 * This allows easy merging at a later point, or even the ability to abstract to a separate framework.
 */

// TODO: Identify the commented out re-declarations and see what one we would like to use

import Shared

// swiftlint:disable line_length

// MARK:-  Common Strings Here.
extension Strings {
    public static let CancelButtonTitle = NSLocalizedString("CancelButtonTitle", tableName: "BraveShared", bundle: Bundle.braveShared, value: "Cancel", comment: "")
    public static let WebContentAccessibilityLabel = NSLocalizedString("WebContentAccessibilityLabel", tableName: "BraveShared", bundle: Bundle.braveShared, value: "Web content", comment: "Accessibility label for the main web content view")
    public static let ShareLinkActionTitle = NSLocalizedString("ShareLinkActionTitle", tableName: "BraveShared", bundle: Bundle.braveShared, value: "Share Link", comment: "Context menu item for sharing a link URL")
    public static let Show_Tabs = NSLocalizedString("ShowTabs", tableName: "BraveShared", bundle: Bundle.braveShared, value: "Show Tabs", comment: "Accessibility Label for the tabs button in the browser toolbar")
    public static let CopyLinkActionTitle = NSLocalizedString("CopyLinkActionTitle", tableName: "BraveShared", bundle: Bundle.braveShared, value: "Copy Link", comment: "Context menu item for copying a link URL to the clipboard")
    public static let OpenNewPrivateTabButtonTitle = NSLocalizedString("OpenNewPrivateTabButtonTitle", tableName: "BraveShared", bundle: Bundle.braveShared, value: "Open in New Private Tab", comment: "Context menu option for opening a link in a new private tab")
    public static let DeleteLoginButtonTitle = NSLocalizedString("DeleteLoginButtonTitle", tableName: "BraveShared", bundle: Bundle.braveShared, value: "Delete", comment: "Label for the button used to delete the current login.")
    public static let SaveButtonTitle = NSLocalizedString("SaveButtonTitle", tableName: "BraveShared", bundle: Bundle.braveShared, value: "Save", comment: "Label for the button used to save data")
    public static let Share = NSLocalizedString("CommonShare", tableName: "BraveShared", bundle: Bundle.braveShared, value: "Share", comment: "Text to select sharing something (example: image, video, URL)")
    public static let Download = NSLocalizedString("CommonDownload", tableName: "BraveShared", bundle: Bundle.braveShared, value: "Download", comment: "Text to choose for downloading a file (example: saving an image to phone)")
}

// MARK:-  UIAlertControllerExtensions.swift
extension Strings {
    public static let SendCrashReportAlertTitle = NSLocalizedString("SendCrashReportAlertTitle", tableName: "BraveShared", bundle: Bundle.braveShared, value: "Oops! Brave crashed", comment: "Title for prompt displayed to user after the app crashes")
    public static let SendCrashReportAlertMessage = NSLocalizedString("SendCrashReportAlertMessage", tableName: "BraveShared", bundle: Bundle.braveShared, value: "Send a crash report so Brave can fix the problem?", comment: "Message displayed in the crash dialog above the buttons used to select when sending reports")
    public static let SendReportButtonTitle = NSLocalizedString("SendReportButtonTitle", tableName: "BraveShared", bundle: Bundle.braveShared, value: "Send Report", comment: "Used as a button label for crash dialog prompt")
    public static let AlwaysSendButtonTitle = NSLocalizedString("AlwaysSendButtonTitle", tableName: "BraveShared", bundle: Bundle.braveShared, value: "Always Send", comment: "Used as a button label for crash dialog prompt")
    public static let DontSendButtonTitle = NSLocalizedString("DontSendButtonTitle", tableName: "BraveShared", bundle: Bundle.braveShared, value: "Don’t Send", comment: "Used as a button label for crash dialog prompt")
    public static let RestoreTabOnCrashAlertTitle = NSLocalizedString("RestoreTabOnCrashAlertTitle", tableName: "BraveShared", bundle: Bundle.braveShared, value: "Well, this is embarrassing.", comment: "Restore Tabs Prompt Title")
    public static let RestoreTabOnCrashAlertMessage = NSLocalizedString("RestoreTabOnCrashAlertMessage", tableName: "BraveShared", bundle: Bundle.braveShared, value: "Looks like Brave crashed previously. Would you like to restore your tabs?", comment: "Restore Tabs Prompt Description")
    public static let RestoreTabNegativeButtonTitle = NSLocalizedString("RestoreTabNegativeButtonTitle", tableName: "BraveShared", bundle: Bundle.braveShared, value: "No", comment: "Restore Tabs Negative Action")
    public static let RestoreTabAffirmativeButtonTitle = NSLocalizedString("RestoreTabAffirmativeButtonTitle", tableName: "BraveShared", bundle: Bundle.braveShared, value: "Okay", comment: "Restore Tabs Affirmative Action")
    public static let ClearPrivateDataAlertMessage = NSLocalizedString("ClearPrivateDataAlertMessage", tableName: "BraveShared", bundle: Bundle.braveShared, value: "This action will clear all of your private data. It cannot be undone.", comment: "Description of the confirmation dialog shown when a user tries to clear their private data.")
    public static let ClearPrivateDataAlertCancelButtonTitle = NSLocalizedString("ClearPrivateDataAlertCancelButtonTitle", tableName: "BraveShared", bundle: Bundle.braveShared, value: "Cancel", comment: "The cancel button when confirming clear private data.")
    public static let ClearPrivateDataAlertOkButtonTitle = NSLocalizedString("ClearPrivateDataAlertOkButtonTitle", tableName: "BraveShared", bundle: Bundle.braveShared, value: "OK", comment: "The button that clears private data.")
    public static let ClearSyncedHistoryAlertMessage = NSLocalizedString("ClearSyncedHistoryAlertMessage", tableName: "BraveShared", bundle: Bundle.braveShared, value: "This action will clear all of your private data, including history from your synced devices.", comment: "Description of the confirmation dialog shown when a user tries to clear history that's synced to another device.")
    public static let ClearSyncedHistoryAlertCancelButtoTitle = NSLocalizedString("ClearSyncedHistoryAlertCancelButtoTitle", tableName: "BraveShared", bundle: Bundle.braveShared, value: "Cancel", comment: "The cancel button when confirming clear history.")
    public static let ClearSyncedHistoryAlertOkButtoTitle = NSLocalizedString("ClearSyncedHistoryAlertOkButtoTitle", tableName: "BraveShared", bundle: Bundle.braveShared, value: "OK", comment: "The confirmation button that clears history even when Sync is connected.")
    public static let DeleteLoginAlertTitle = NSLocalizedString("DeleteLoginAlertTitle", tableName: "BraveShared", bundle: Bundle.braveShared, value: "Are you sure?", comment: "Prompt title when deleting logins")
    public static let DeleteLoginAlertLocalMessage = NSLocalizedString("DeleteLoginAlertLocalMessage", tableName: "BraveShared", bundle: Bundle.braveShared, value: "Logins will be permanently removed.", comment: "Prompt message warning the user that deleting non-synced logins will permanently remove them")
    public static let DeleteLoginAlertSyncedDevicesMessage = NSLocalizedString("DeleteLoginAlertSyncedDevicesMessage", tableName: "BraveShared", bundle: Bundle.braveShared, value: "Logins will be removed from all connected devices.", comment: "Prompt message warning the user that deleted logins will remove logins from all connected devices")
    public static let DeleteLoginAlertCancelActionTitle = NSLocalizedString("DeleteLoginAlertCancelActionTitle", tableName: "BraveShared", bundle: Bundle.braveShared, value: "Cancel", comment: "Prompt option for cancelling out of deletion")
}

// MARK:-  BasePasscodeViewController.swift
extension Strings {
    public static let PasscodeConfirmMisMatchErrorText = NSLocalizedString("PasscodeConfirmMisMatchErrorText", tableName: "BraveShared", bundle: Bundle.braveShared, value: "Passcodes didn’t match. Try again.", comment: "Error message displayed to user when their confirming passcode doesn't match the first code.")
    public static let PasscodeMatchOldErrorText = NSLocalizedString("PasscodeMatchOldErrorText", tableName: "BraveShared", bundle: Bundle.braveShared, value: "New passcode must be different than existing code.", comment: "Error message displayed when user tries to enter the same passcode as their existing code when changing it.")
}

// MARK:-  SearchViewController.swift
extension Strings {
    public static let SearchSettingsButtonTitle = NSLocalizedString("SearchSettingsButtonTitle", tableName: "BraveShared", bundle: Bundle.braveShared, value: "Search Settings", comment: "Label for search settings button.")
    public static let SearchEngineFormatText = NSLocalizedString("SearchEngineFormatText", tableName: "BraveShared", bundle: Bundle.braveShared, value: "%@ search", comment: "Label for search engine buttons. The argument corresponds to the name of the search engine.")
    public static let SearchSuggestionFromFormatText = NSLocalizedString("SearchSuggestionFromFormatText", tableName: "BraveShared", bundle: Bundle.braveShared, value: "Search suggestions from %@", comment: "Accessibility label for image of default search engine displayed left to the actual search suggestions from the engine. The parameter substituted for \"%@\" is the name of the search engine. E.g.: Search suggestions from Google")
    public static let SearchesForSuggestionButtonAccessibilityText = NSLocalizedString("SearchesForSuggestionButtonAccessibilityText", tableName: "BraveShared", bundle: Bundle.braveShared, value: "Searches for the suggestion", comment: "Accessibility hint describing the action performed when a search suggestion is clicked")
    public static let Turn_on_search_suggestions = NSLocalizedString("Turn on search suggestions?", bundle: Bundle.braveShared, comment: "Prompt shown before enabling provider search queries")
}

// MARK:-  Authenticator.swift
extension Strings {
    public static let AuthPromptAlertCancelButtonTitle = NSLocalizedString("AuthPromptAlertCancelButtonTitle", tableName: "BraveShared", bundle: Bundle.braveShared, value: "Cancel", comment: "Label for Cancel button")
    public static let AuthPromptAlertLogInButtonTitle = NSLocalizedString("AuthPromptAlertLogInButtonTitle", tableName: "BraveShared", bundle: Bundle.braveShared, value: "Log in", comment: "Authentication prompt log in button")
    public static let AuthPromptAlertTitle = NSLocalizedString("AuthPromptAlertTitle", tableName: "BraveShared", bundle: Bundle.braveShared, value: "Authentication required", comment: "Authentication prompt title")
    public static let AuthPromptAlertFormatRealmMessageText = NSLocalizedString("AuthPromptAlertFormatRealmMessageText", tableName: "BraveShared", bundle: Bundle.braveShared, value: "A username and password are being requested by %@. The site says: %@", comment: "Authentication prompt message with a realm. First parameter is the hostname. Second is the realm string")
    public static let AuthPromptAlertMessageText = NSLocalizedString("AuthPromptAlertMessageText", tableName: "BraveShared", bundle: Bundle.braveShared, value: "A username and password are being requested by %@.", comment: "Authentication prompt message with no realm. Parameter is the hostname of the site")
    public static let AuthPromptAlertUsernamePlaceholderText = NSLocalizedString("AuthPromptAlertUsernamePlaceholderText", tableName: "BraveShared", bundle: Bundle.braveShared, value: "Username", comment: "Username textbox in Authentication prompt")
    public static let AuthPromptAlertPasswordPlaceholderText = NSLocalizedString("AuthPromptAlertPasswordPlaceholderText", tableName: "BraveShared", bundle: Bundle.braveShared, value: "Password", comment: "Password textbox in Authentication prompt")
}

// MARK:-  BrowserViewController.swift
extension Strings {
    public static let OpenNewTabButtonTitle = NSLocalizedString("OpenNewTabButtonTitle", tableName: "BraveShared", bundle: Bundle.braveShared, value: "Open in New Tab", comment: "Context menu item for opening a link in a new tab")
    
    public static let OpenImageInNewTabActionTitle = NSLocalizedString("OpenImageInNewTab", tableName: "BraveShared", bundle: Bundle.braveShared, value: "Open Image In New Tab", comment: "Context menu for opening image in new tab")
    public static let SaveImageActionTitle = NSLocalizedString("SaveImageActionTitle", tableName: "BraveShared", bundle: Bundle.braveShared, value: "Save Image", comment: "Context menu item for saving an image")
    public static let AccessPhotoDeniedAlertTitle = NSLocalizedString("AccessPhotoDeniedAlertTitle", tableName: "BraveShared", bundle: Bundle.braveShared, value: "Brave would like to access your Photos", comment: "See http://mzl.la/1G7uHo7")
    public static let AccessPhotoDeniedAlertMessage = NSLocalizedString("AccessPhotoDeniedAlertMessage", tableName: "BraveShared", bundle: Bundle.braveShared, value: "This allows you to save the image to your Camera Roll.", comment: "See http://mzl.la/1G7uHo7")
    public static let OpenPhoneSettingsActionTitle = NSLocalizedString("OpenPhoneSettingsActionTitle", tableName: "BraveShared", bundle: Bundle.braveShared, value: "Open Settings", comment: "See http://mzl.la/1G7uHo7")
    public static let CopyImageActionTitle = NSLocalizedString("CopyImageActionTitle", tableName: "BraveShared", bundle: Bundle.braveShared, value: "Copy Image", comment: "Context menu item for copying an image to the clipboard")
    public static let CloseAllTabsTitle = NSLocalizedString("CloseAllTabsTitle", tableName: "BraveShared", bundle: Bundle.braveShared, value: "Close All %i Tabs", comment: "")
    public static let SuppressAlertsActionTitle = NSLocalizedString("SuppressAlertsActionTitle", tableName: "BraveShared", bundle: Bundle.braveShared, value: "Suppress Alerts", comment: "Title of alert that seeks permission from user to suppress future JS alerts")
    public static let SuppressAlertsActionMessage = NSLocalizedString("SuppressAlertsActionMessage", tableName: "BraveShared", bundle: Bundle.braveShared, value: "Prevent this page from creating additional alerts", comment: "Message body of alert that seeks permission from user to suppress future JS alerts")
}

// MARK:-  ErrorPageHelper.swift
extension Strings {
    public static let ErrorPageReloadButtonTitle = NSLocalizedString("ErrorPageReloadButtonTitle", tableName: "BraveShared", bundle: Bundle.braveShared, value: "Try again", comment: "Shown in error pages on a button that will try to load the page again")
    public static let ErrorPageOpenInSafariButtonTitle = NSLocalizedString("ErrorPageOpenInSafariButtonTitle", tableName: "BraveShared", bundle: Bundle.braveShared, value: "Open in Safari", comment: "Shown in error pages for files that can't be shown and need to be downloaded.")
}

// MARK:-  FindInPageBar.swift
extension Strings {
    public static let FindInPagePreviousResultButtonAccessibilityLabel = NSLocalizedString("FindInPagePreviousResultButtonAccessibilityLabel", tableName: "BraveShared", bundle: Bundle.braveShared, value: "Previous in-page result", comment: "Accessibility label for previous result button in Find in Page Toolbar.")
    public static let FindInPageNextResultButtonAccessibilityLabel = NSLocalizedString("FindInPageNextResultButtonAccessibilityLabel", tableName: "BraveShared", bundle: Bundle.braveShared, value: "Next in-page result", comment: "Accessibility label for next result button in Find in Page Toolbar.")
    public static let FindInPageDoneButtonAccessibilityLabel = NSLocalizedString("FindInPageDoneButtonAccessibilityLabel", tableName: "BraveShared", bundle: Bundle.braveShared, value: "Done", comment: "Done button in Find in Page Toolbar.")
    public static let FindInPageFormat = NSLocalizedString("FindInPageFormat", tableName: "BraveShared", bundle: Bundle.braveShared, value: "Find \"%@\"", comment: "Find %@ text in page.")
}

// MARK:-  ReaderModeBarView.swift
extension Strings {
    public static let ReaderModeDisplaySettingsButtonTitle = NSLocalizedString("ReaderModeDisplaySettingsButtonTitle", tableName: "BraveShared", bundle: Bundle.braveShared, value: "Display Settings", comment: "Name for display settings button in reader mode. Display in the meaning of presentation, not monitor.")
}

// MARK:-  TabLocationView.swift
extension Strings {
    public static let TabToolbarStopButtonAccessibilityLabel = NSLocalizedString("TabToolbarStopButtonAccessibilityLabel", tableName: "BraveShared", bundle: Bundle.braveShared, value: "Stop", comment: "Accessibility Label for the tab toolbar Stop button")
    public static let TabToolbarReloadButtonAccessibilityLabel = NSLocalizedString("TabToolbarReloadButtonAccessibilityLabel", tableName: "BraveShared", bundle: Bundle.braveShared, value: "Reload", comment: "Accessibility Label for the tab toolbar Reload button")
    public static let TabToolbarSearchAddressPlaceholderText = NSLocalizedString("TabToolbarSearchAddressPlaceholderText", tableName: "BraveShared", bundle: Bundle.braveShared, value: "Search or enter address", comment: "The text shown in the URL bar on about:home")
    public static let TabToolbarLockImageAccessibilityLabel = NSLocalizedString("TabToolbarLockImageAccessibilityLabel", tableName: "BraveShared", bundle: Bundle.braveShared, value: "Secure connection", comment: "Accessibility label for the lock icon, which is only present if the connection is secure")
    public static let TabToolbarReaderViewButtonAccessibilityLabel = NSLocalizedString("TabToolbarReaderViewButtonAccessibilityLabel", tableName: "BraveShared", bundle: Bundle.braveShared, value: "Reader View", comment: "Accessibility label for the Reader View button")
    public static let TabToolbarReaderViewButtonTitle = NSLocalizedString("TabToolbarReaderViewButtonTitle", tableName: "BraveShared", bundle: Bundle.braveShared, value: "Add to Reading List", comment: "Accessibility label for action adding current page to reading list.")
    public static let FindOnPageSectionHeader = NSLocalizedString("FindOnPageSectionHeader", tableName: "BraveShared", bundle: Bundle.braveShared, value: "On this page", comment: "Section header for find in page option")
    public static let SearchHistorySectionHeader = NSLocalizedString("SearchHistorySectionHeader", tableName: "BraveShared", bundle: Bundle.braveShared, value: "History and bookmarks", comment: "Section header for history and bookmarks option")
}

// MARK:-  TabPeekViewController.swift
extension Strings {
    public static let PreviewActionAddToBookmarksActionTitle = NSLocalizedString("PreviewActionAddToBookmarksActionTitle", tableName: "BraveShared", bundle: Bundle.braveShared, value: "Add to Bookmarks", comment: "Label for preview action on Tab Tray Tab to add current tab to Bookmarks")
    public static let PreviewActionCopyURLActionTitle = NSLocalizedString("PreviewActionCopyURLActionTitle", tableName: "BraveShared", bundle: Bundle.braveShared, value: "Copy URL", comment: "Label for preview action on Tab Tray Tab to copy the URL of the current tab to clipboard")
    public static let PreviewActionCloseTabActionTitle = NSLocalizedString("PreviewActionCloseTabActionTitle", tableName: "BraveShared", bundle: Bundle.braveShared, value: "Close Tab", comment: "Label for preview action on Tab Tray Tab to close the current tab")
    public static let PreviewFormatAccessibilityLabel = NSLocalizedString("PreviewFormatAccessibilityLabel", tableName: "BraveShared", bundle: Bundle.braveShared, value: "Preview of %@", comment: "Accessibility label, associated to the 3D Touch action on the current tab in the tab tray, used to display a larger preview of the tab.")
}

// MARK:-  TabToolbar.swift
extension Strings {
    public static let TabToolbarBackButtonAccessibilityLabel = NSLocalizedString("TabToolbarBackButtonAccessibilityLabel", tableName: "BraveShared", bundle: Bundle.braveShared, value: "Back", comment: "Accessibility label for the Back button in the tab toolbar.")
    public static let TabToolbarForwardButtonAccessibilityLabel = NSLocalizedString("TabToolbarForwardButtonAccessibilityLabel", tableName: "BraveShared", bundle: Bundle.braveShared, value: "Forward", comment: "Accessibility Label for the tab toolbar Forward button")
    public static let TabToolbarShareButtonAccessibilityLabel = NSLocalizedString("TabToolbarShareButtonAccessibilityLabel", tableName: "BraveShared", bundle: Bundle.braveShared, value: "Share", comment: "Accessibility Label for the browser toolbar Share button")
    public static let TabToolbarMenuButtonAccessibilityLabel = NSLocalizedString("TabToolbarMenuButtonAccessibilityLabel", tableName: "BraveShared", bundle: Bundle.braveShared, value: "Menu", comment: "Accessibility Label for the browser toolbar Menu button")
    public static let TabToolbarAddTabButtonAccessibilityLabel = NSLocalizedString("TabToolbarAddTabButtonAccessibilityLabel", tableName: "BraveShared", bundle: Bundle.braveShared, value: "Add Tab", comment: "Accessibility label for the Add Tab button in the Tab Tray.")
    public static let TabToolbarAccessibilityLabel = NSLocalizedString("TabToolbarAccessibilityLabel", tableName: "BraveShared", bundle: Bundle.braveShared, value: "Navigation Toolbar", comment: "Accessibility label for the navigation toolbar displayed at the bottom of the screen.")
}

// MARK:-  TabTrayController.swift
extension Strings {
    public static let TabAccessibilityCloseActionLabel = NSLocalizedString("TabAccessibilityCloseActionLabel", tableName: "BraveShared", bundle: Bundle.braveShared, value: "Close", comment: "Accessibility label for action denoting closing a tab in tab list (tray)")
    public static let TabTrayAccessibilityLabel = NSLocalizedString("TabTrayAccessibilityLabel", tableName: "BraveShared", bundle: Bundle.braveShared, value: "Tabs Tray", comment: "Accessibility label for the Tabs Tray view.")
    public static let TabTrayEmptyVoiceOverText = NSLocalizedString("TabTrayEmptyVoiceOverText", tableName: "BraveShared", bundle: Bundle.braveShared, value: "No tabs", comment: "Message spoken by VoiceOver to indicate that there are no tabs in the Tabs Tray")
    public static let TabTraySingleTabPositionFormatVoiceOverText = NSLocalizedString("TabTraySingleTabPositionFormatVoiceOverText", tableName: "BraveShared", bundle: Bundle.braveShared, value: "Tab %@ of %@", comment: "Message spoken by VoiceOver saying the position of the single currently visible tab in Tabs Tray, along with the total number of tabs. E.g. \"Tab 2 of 5\" says that tab 2 is visible (and is the only visible tab), out of 5 tabs total.")
    public static let TabTrayMultiTabPositionFormatVoiceOverText = NSLocalizedString("TabTrayMultiTabPositionFormatVoiceOverText", tableName: "BraveShared", bundle: Bundle.braveShared, value: "Tabs %@ to %@ of %@", comment: "Message spoken by VoiceOver saying the range of tabs that are currently visible in Tabs Tray, along with the total number of tabs. E.g. \"Tabs 8 to 10 of 15\" says tabs 8, 9 and 10 are visible, out of 15 tabs total.")
    public static let TabTrayClosingTabAccessibilityNotificationText = NSLocalizedString("TabTrayClosingTabAccessibilityNotificationText", tableName: "BraveShared", bundle: Bundle.braveShared, value: "Closing tab", comment: "Accessibility label (used by assistive technology) notifying the user that the tab is being closed.")
    public static let TabTrayCellCloseAccessibilityHint = NSLocalizedString("TabTrayCellCloseAccessibilityHint", tableName: "BraveShared", bundle: Bundle.braveShared, value: "Swipe right or left with three fingers to close the tab.", comment: "Accessibility hint for tab tray's displayed tab.")
    public static let TabTrayAddTabAccessibilityLabel = NSLocalizedString("TabTrayAddTabAccessibilityLabel", tableName: "BraveShared", bundle: Bundle.braveShared, value: "Add Tab", comment: "Accessibility label for the Add Tab button in the Tab Tray.")
    public static let Private = NSLocalizedString("Private", tableName: "BraveShared", bundle: Bundle.braveShared, value: "Private", comment: "Private button title")
    public static let Private_Browsing = NSLocalizedString("PrivateBrowsing", tableName: "BraveShared", bundle: Bundle.braveShared, value: "Private Browsing", comment: "")
}

// MARK:-  TabTrayButtonExtensions.swift
extension Strings {
    public static let TabPrivateModeToggleAccessibilityLabel = NSLocalizedString("TabPrivateModeToggleAccessibilityLabel", tableName: "BraveShared", bundle: Bundle.braveShared, value: "Private Mode", comment: "Accessibility label for toggling on/off private mode")
    public static let TabPrivateModeToggleAccessibilityHint = NSLocalizedString("TabPrivateModeToggleAccessibilityHint", tableName: "BraveShared", bundle: Bundle.braveShared, value: "Turns private mode on or off", comment: "Accessiblity hint for toggling on/off private mode")
    public static let TabPrivateModeToggleAccessibilityValueOn = NSLocalizedString("TabPrivateModeToggleAccessibilityValueOn", tableName: "BraveShared", bundle: Bundle.braveShared, value: "On", comment: "Toggled ON accessibility value")
    public static let TabPrivateModeToggleAccessibilityValueOff = NSLocalizedString("TabPrivateModeToggleAccessibilityValueOff", tableName: "BraveShared", bundle: Bundle.braveShared, value: "Off", comment: "Toggled OFF accessibility value")
    public static let TabTrayNewTabButtonAccessibilityLabel = NSLocalizedString("TabTrayNewTabButtonAccessibilityLabel", tableName: "BraveShared", bundle: Bundle.braveShared, value: "New Tab", comment: "Accessibility label for the New Tab button in the tab toolbar.")
}

// MARK:-  URLBarView.swift
extension Strings {
    public static let URLBarViewLocationTextViewAccessibilityLabel = NSLocalizedString("URLBarViewLocationTextViewAccessibilityLabel", tableName: "BraveShared", bundle: Bundle.braveShared, value: "Address and Search", comment: "Accessibility label for address and search field, both words (Address, Search) are therefore nouns.")
}

// MARK:-  LoginListViewController.swift
extension Strings {
    // Titles for selection/deselect/delete buttons
    public static let LoginListDeselectAllButtonTitle = NSLocalizedString("LoginListDeselectAllButtonTitle", tableName: "BraveShared", bundle: Bundle.braveShared, value: "Deselect All", comment: "Label for the button used to deselect all logins.")
    public static let LoginListSelectAllButtonTitle = NSLocalizedString("LoginListSelectAllButtonTitle", tableName: "BraveShared", bundle: Bundle.braveShared, value: "Select All", comment: "Label for the button used to select all logins.")
    public static let LoginListScreenTitle = NSLocalizedString("LoginListScreenTitle", tableName: "BraveShared", bundle: Bundle.braveShared, value: "Logins", comment: "Title for Logins List View screen.")
    public static let LoginListNoLoginTitle = NSLocalizedString("LoginListNoLoginTitle", tableName: "BraveShared", bundle: Bundle.braveShared, value: "No logins found", comment: "Label displayed when no logins are found after searching.")
}

// MARK:-  LoginDetailViewController.swift
extension Strings {
    public static let LoginDetailUsernameCellTitle = NSLocalizedString("LoginDetailUsernameCellTitle", tableName: "BraveShared", bundle: Bundle.braveShared, value: "username", comment: "Label displayed above the username row in Login Detail View.")
    public static let LoginDetailPasswordCellTitle = NSLocalizedString("LoginDetailPasswordCellTitle", tableName: "BraveShared", bundle: Bundle.braveShared, value: "password", comment: "Label displayed above the password row in Login Detail View.")
    public static let LoginDetailWebsiteCellTitle = NSLocalizedString("LoginDetailWebsiteCellTitle", tableName: "BraveShared", bundle: Bundle.braveShared, value: "website", comment: "Label displayed above the website row in Login Detail View.")
    public static let LoginDetailLastModifiedCellFormatTitle = NSLocalizedString("LoginDetailLastModifiedCellFormatTitle", tableName: "BraveShared", bundle: Bundle.braveShared, value: "Last modified %@", comment: "Footer label describing when the current login was last modified with the timestamp as the parameter.")
}

// MARK:-  ReaderModeHandlers.swift
extension Strings {
    public static let ReaderModeLoadingContentDisplayText = NSLocalizedString("ReaderModeLoadingContentDisplayText", tableName: "BraveShared", bundle: Bundle.braveShared, value: "Loading content…", comment: "Message displayed when the reader mode page is loading. This message will appear only when sharing to Brave reader mode from another app.")
    public static let ReaderModePageCantShowDisplayText = NSLocalizedString("ReaderModePageCantShowDisplayText", tableName: "BraveShared", bundle: Bundle.braveShared, value: "The page could not be displayed in Reader View.", comment: "Message displayed when the reader mode page could not be loaded. This message will appear only when sharing to Brave reader mode from another app.")
    public static let ReaderModeLoadOriginalLinkText = NSLocalizedString("ReaderModeLoadOriginalLinkText", tableName: "BraveShared", bundle: Bundle.braveShared, value: "Load original page", comment: "Link for going to the non-reader page when the reader view could not be loaded. This message will appear only when sharing to Brave reader mode from another app.")
    public static let ReaderModeErrorConvertDisplayText = NSLocalizedString("ReaderModeErrorConvertDisplayText", tableName: "BraveShared", bundle: Bundle.braveShared, value: "There was an error converting the page", comment: "Error displayed when reader mode cannot be enabled")
}

// MARK:-  ReaderModeStyleViewController.swift
extension Strings {
    public static let ReaderModeBrightSliderAccessibilityLabel = NSLocalizedString("ReaderModeBrightSliderAccessibilityLabel", tableName: "BraveShared", bundle: Bundle.braveShared, value: "Brightness", comment: "Accessibility label for brightness adjustment slider in Reader Mode display settings")
    public static let ReaderModeFontTypeButtonAccessibilityHint = NSLocalizedString("ReaderModeFontTypeButtonAccessibilityHint", tableName: "BraveShared", bundle: Bundle.braveShared, value: "Changes font type.", comment: "Accessibility hint for the font type buttons in reader mode display settings")
    public static let ReaderModeFontButtonSansSerifTitle = NSLocalizedString("ReaderModeFontButtonSansSerifTitle", tableName: "BraveShared", bundle: Bundle.braveShared, value: "Sans-serif", comment: "Font type setting in the reading view settings")
    public static let ReaderModeFontButtonSerifTitle = NSLocalizedString("ReaderModeFontButtonSerifTitle", tableName: "BraveShared", bundle: Bundle.braveShared, value: "Serif", comment: "Font type setting in the reading view settings")
    public static let ReaderModeSmallerFontButtonTitle = NSLocalizedString("ReaderModeSmallerFontButtonTitle", tableName: "BraveShared", bundle: Bundle.braveShared, value: "-", comment: "Button for smaller reader font size. Keep this extremely short! This is shown in the reader mode toolbar.")
    public static let ReaderModeSmallerFontButtonAccessibilityLabel = NSLocalizedString("ReaderModeSmallerFontButtonAccessibilityLabel", tableName: "BraveShared", bundle: Bundle.braveShared, value: "Decrease text size", comment: "Accessibility label for button decreasing font size in display settings of reader mode")
    public static let ReaderModeBiggerFontButtonTitle = NSLocalizedString("ReaderModeBiggerFontButtonTitle", tableName: "BraveShared", bundle: Bundle.braveShared, value: "+", comment: "Button for larger reader font size. Keep this extremely short! This is shown in the reader mode toolbar.")
    public static let ReaderModeBiggerFontButtonAccessibilityLabel = NSLocalizedString("ReaderModeBiggerFontButtonAccessibilityLabel", tableName: "BraveShared", bundle: Bundle.braveShared, value: "Increase text size", comment: "Accessibility label for button increasing font size in display settings of reader mode")
    public static let ReaderModeFontSizeLabelText = NSLocalizedString("ReaderModeFontSizeLabelText", tableName: "BraveShared", bundle: Bundle.braveShared, value: "Aa", comment: "Button for reader mode font size. Keep this extremely short! This is shown in the reader mode toolbar.")
    public static let ReaderModeThemeButtonAccessibilityHint = NSLocalizedString("ReaderModeThemeButtonAccessibilityHint", tableName: "BraveShared", bundle: Bundle.braveShared, value: "Changes color theme.", comment: "Accessibility hint for the color theme setting buttons in reader mode display settings")
    public static let ReaderModeThemeButtonTitleLight = NSLocalizedString("ReaderModeThemeButtonTitleLight", tableName: "BraveShared", bundle: Bundle.braveShared, value: "Light", comment: "Light theme setting in Reading View settings")
    public static let ReaderModeThemeButtonTitleDark = NSLocalizedString("ReaderModeThemeButtonTitleDark", tableName: "BraveShared", bundle: Bundle.braveShared, value: "Dark", comment: "Dark theme setting in Reading View settings")
    public static let ReaderModeThemeButtonTitleSepia = NSLocalizedString("ReaderModeThemeButtonTitleSepia", tableName: "BraveShared", bundle: Bundle.braveShared, value: "Sepia", comment: "Sepia theme setting in Reading View settings")
}

// MARK:-  SearchEnginePicker.swift
extension Strings {
    public static let SearchEnginePickerNavTitle = NSLocalizedString("SearchEnginePickerNavTitle", tableName: "BraveShared", bundle: Bundle.braveShared, value: "Default Search Engine", comment: "Title for default search engine picker.")
}

// MARK:-  SearchSettingsTableViewController.swift
extension Strings {
    public static let SearchSettingNavTitle = NSLocalizedString("SearchSettingNavTitle", tableName: "BraveShared", bundle: Bundle.braveShared, value: "Search", comment: "Navigation title for search settings.")
    public static let SearchSettingSuggestionCellTitle = NSLocalizedString("SearchSettingSuggestionCellTitle", tableName: "BraveShared", bundle: Bundle.braveShared, value: "Show Search Suggestions", comment: "Label for show search suggestions setting.")
}

// MARK:-  SettingsContentViewController.swift
extension Strings {
    public static let SettingsContentLoadErrorMessage = NSLocalizedString("SettingsContentLoadErrorMessage", tableName: "BraveShared", bundle: Bundle.braveShared, value: "Could not load page.", comment: "Error message that is shown in settings when there was a problem loading")
}

// MARK:-  SearchInputView.swift
extension Strings {
    public static let SearchInputViewTextFieldAccessibilityLabel = NSLocalizedString("SearchInputViewTextFieldAccessibilityLabel", tableName: "BraveShared", bundle: Bundle.braveShared, value: "Search Input Field", comment: "Accessibility label for the search input field in the Logins list")
    public static let SearchInputViewTitle = NSLocalizedString("SearchInputViewTitle", tableName: "BraveShared", bundle: Bundle.braveShared, value: "Search", comment: "Title for the search field at the top of the Logins list screen")
    public static let SearchInputViewClearButtonTitle = NSLocalizedString("SearchInputViewClearButtonTitle", tableName: "BraveShared", bundle: Bundle.braveShared, value: "Clear Search", comment: "Accessibility message e.g. spoken by VoiceOver after the user taps the close button in the search field to clear the search and exit search mode")
    public static let SearchInputViewOverlayAccessibilityLabel = NSLocalizedString("SearchInputViewOverlayAccessibilityLabel", tableName: "BraveShared", bundle: Bundle.braveShared, value: "Enter Search Mode", comment: "Accessibility label for entering search mode for logins")
}

// MARK:-  MenuHelper.swift
extension Strings {
    public static let MenuItemRevealPasswordTitle = NSLocalizedString("MenuItemRevealPasswordTitle", tableName: "BraveShared", bundle: Bundle.braveShared, value: "Reveal", comment: "Reveal password text selection menu item")
    public static let MenuItemHidePasswordTitle = NSLocalizedString("MenuItemHidePasswordTitle", tableName: "BraveShared", bundle: Bundle.braveShared, value: "Hide", comment: "Hide password text selection menu item")
    public static let MenuItemCopyTitle = NSLocalizedString("MenuItemCopyTitle", tableName: "BraveShared", bundle: Bundle.braveShared, value: "Copy", comment: "Copy password text selection menu item")
    public static let MenuItemOpenAndFillTitle = NSLocalizedString("MenuItemOpenAndFillTitle", tableName: "BraveShared", bundle: Bundle.braveShared, value: "Open & Fill", comment: "Open and Fill website text selection menu item")
}

// MARK:-  AuthenticationManagerConstants.swift
extension Strings {
    public static let AuthenticationPasscode = NSLocalizedString("AuthenticationPasscode", tableName: "BraveShared", bundle: Bundle.braveShared, value: "Passcode For Logins", comment: "Label for the Passcode item in Settings")
    
    public static let AuthenticationTouchIDPasscodeSetting = NSLocalizedString("AuthenticationTouchIDPasscodeSetting", tableName: "BraveShared", bundle: Bundle.braveShared, value: "Touch ID & Passcode", comment: "Label for the Touch ID/Passcode item in Settings")
    
    public static let AuthenticationFaceIDPasscodeSetting = NSLocalizedString("AuthenticationFaceIDPasscodeSetting", tableName: "BraveShared", bundle: Bundle.braveShared, value: "Face ID & Passcode", comment: "Label for the Face ID/Passcode item in Settings")
    
    public static let AuthenticationRequirePasscode = NSLocalizedString("AuthenticationRequirePasscode", tableName: "BraveShared", bundle: Bundle.braveShared, value: "Require Passcode", comment: "Text displayed in the 'Interval' section, followed by the current interval setting, e.g. 'Immediately'")
    
    public static let AuthenticationEnterAPasscode = NSLocalizedString("AuthenticationEnterAPasscode", tableName: "BraveShared", bundle: Bundle.braveShared, value: "Enter a passcode", comment: "Text displayed above the input field when entering a new passcode")
    
    public static let AuthenticationEnterPasscodeTitle = NSLocalizedString("AuthenticationEnterPasscodeTitle", tableName: "BraveShared", bundle: Bundle.braveShared, value: "Enter Passcode", comment: "Title of the dialog used to request the passcode")
    
    public static let AuthenticationEnterPasscode = NSLocalizedString("AuthenticationEnterPasscode", tableName: "BraveShared", bundle: Bundle.braveShared, value: "Enter passcode", comment: "Text displayed above the input field when changing the existing passcode")
    
    public static let AuthenticationReenterPasscode = NSLocalizedString("AuthenticationReenterPasscode", tableName: "BraveShared", bundle: Bundle.braveShared, value: "Re-enter passcode", comment: "Text displayed above the input field when confirming a passcode")
    
    public static let AuthenticationSetPasscode = NSLocalizedString("AuthenticationSetPasscode", tableName: "BraveShared", bundle: Bundle.braveShared, value: "Set Passcode", comment: "Title of the dialog used to set a passcode")
    
    public static let AuthenticationTurnOffPasscode = NSLocalizedString("AuthenticationTurnOffPasscode", tableName: "BraveShared", bundle: Bundle.braveShared, value: "Turn Passcode Off", comment: "Label used as a setting item to turn off passcode")
    
    public static let AuthenticationTurnOnPasscode = NSLocalizedString("AuthenticationTurnOnPasscode", tableName: "BraveShared", bundle: Bundle.braveShared, value: "Turn Passcode On", comment: "Label used as a setting item to turn on passcode")
    
    public static let AuthenticationChangePasscode = NSLocalizedString("AuthenticationChangePasscode", tableName: "BraveShared", bundle: Bundle.braveShared, value: "Change Passcode", comment: "Label used as a setting item and title of the following screen to change the current passcode")
    
    public static let AuthenticationEnterNewPasscode = NSLocalizedString("AuthenticationEnterNewPasscode", tableName: "BraveShared", bundle: Bundle.braveShared, value: "Enter a new passcode", comment: "Text displayed above the input field when changing the existing passcode")
    
    public static let AuthenticationImmediately = NSLocalizedString("AuthenticationImmediately", tableName: "BraveShared", bundle: Bundle.braveShared, value: "Immediately", comment: "Immediately' interval item for selecting when to require passcode")
    
    public static let AuthenticationLoginsTouchReason = NSLocalizedString("AuthenticationLoginsTouchReason", tableName: "BraveShared", bundle: Bundle.braveShared, value: "Use your fingerprint to access Logins now.", comment: "Touch ID prompt subtitle when accessing logins")
    
    public static let AuthenticationRequirePasscodeTouchReason = NSLocalizedString("AuthenticationRequirePasscodeTouchReason", tableName: "BraveShared", bundle: Bundle.braveShared, value: "Use your fingerprint to access configuring your required passcode interval.", comment: "Touch ID prompt subtitle when accessing the require passcode setting")
    
    public static let AuthenticationDisableTouchReason = NSLocalizedString("AuthenticationDisableTouchReason", tableName: "BraveShared", bundle: Bundle.braveShared, value: "Use your fingerprint to disable Touch ID.", comment: "Touch ID prompt subtitle when disabling Touch ID")
    
    public static let AuthenticationWrongPasscodeError = NSLocalizedString("AuthenticationWrongPasscodeError", tableName: "BraveShared", bundle: Bundle.braveShared, value: "Incorrect passcode. Try again.", comment: "Error message displayed when user enters incorrect passcode when trying to enter a protected section of the app")
    
    public static let AuthenticationIncorrectAttemptsRemaining = NSLocalizedString("AuthenticationIncorrectAttemptsRemaining", tableName: "BraveShared", bundle: Bundle.braveShared, value: "Incorrect passcode. Try again (Attempts remaining: %d).", comment: "Error message displayed when user enters incorrect passcode when trying to enter a protected section of the app with attempts remaining")
    
    public static let AuthenticationMaximumAttemptsReached = NSLocalizedString("AuthenticationMaximumAttemptsReached", tableName: "BraveShared", bundle: Bundle.braveShared, value: "Maximum attempts reached. Please try again in an hour.", comment: "Error message displayed when user enters incorrect passcode and has reached the maximum number of attempts.")
    
    public static let AuthenticationMaximumAttemptsReachedNoTime = NSLocalizedString("AuthenticationMaximumAttemptsReachedNoTime", tableName: "BraveShared", bundle: Bundle.braveShared, value: "Maximum attempts reached. Please try again later.", comment: "Error message displayed when user enters incorrect passcode and has reached the maximum number of attempts.")
}

// MARK:- Settings.
extension Strings {
    public static let ClearPrivateData = NSLocalizedString("ClearPrivateData", tableName: "BraveShared", bundle: Bundle.braveShared, value: "Clear Private Data", comment: "Button in settings that clears private data for the selected items. Also used as section title in settings panel")
    public static let OtherSettingsSection = NSLocalizedString("OtherSettingsSection", tableName: "BraveShared", bundle: Bundle.braveShared, value: "Other Settings", comment: "Section name for other settings.")
}

// MARK:- Error pages.
extension Strings {
    public static let ErrorPagesAdvancedButton = NSLocalizedString("ErrorPagesAdvancedButton", tableName: "BraveShared", bundle: Bundle.braveShared, value: "Advanced", comment: "Label for button to perform advanced actions on the error page")
    public static let ErrorPagesAdvancedWarning1 = NSLocalizedString("ErrorPagesAdvancedWarning1", tableName: "BraveShared", bundle: Bundle.braveShared, value: "Warning: we can't confirm your connection to this website is secure.", comment: "Warning text when clicking the Advanced button on error pages")
    public static let ErrorPagesAdvancedWarning2 = NSLocalizedString("ErrorPagesAdvancedWarning2", tableName: "BraveShared", bundle: Bundle.braveShared, value: "It may be a misconfiguration or tampering by an attacker. Proceed if you accept the potential risk.", comment: "Additional warning text when clicking the Advanced button on error pages")
    public static let ErrorPagesCertWarningDescription = NSLocalizedString("ErrorPagesCertWarningDescription", tableName: "BraveShared", bundle: Bundle.braveShared, value: "The owner of %@ has configured their website improperly. To protect your information from being stolen, Brave has not connected to this website.", comment: "Warning text on the certificate error page")
    public static let ErrorPagesCertWarningTitle = NSLocalizedString("ErrorPagesCertWarningTitle", tableName: "BraveShared", bundle: Bundle.braveShared, value: "Your connection is not private", comment: "Title on the certificate error page")
    public static let ErrorPagesGoBackButton = NSLocalizedString("ErrorPagesGoBackButton", tableName: "BraveShared", bundle: Bundle.braveShared, value: "Go Back", comment: "Label for button to go back from the error page")
    public static let ErrorPagesVisitOnceButton = NSLocalizedString("ErrorPagesVisitOnceButton", tableName: "BraveShared", bundle: Bundle.braveShared, value: "Visit site anyway", comment: "Button label to temporarily continue to the site from the certificate error page")
}

// MARK: - Sync
extension Strings {
    public static let QRCode = NSLocalizedString("QRCode", tableName: "BraveShared", bundle: Bundle.braveShared, value: "QR Code", comment: "QR Code section title")
    public static let CodeWords = NSLocalizedString("CodeWords", tableName: "BraveShared", bundle: Bundle.braveShared, value: "Code Words", comment: "Code words section title")
    public static let Sync = NSLocalizedString("Sync", tableName: "BraveShared", bundle: Bundle.braveShared, value: "Sync", comment: "Sync settings section title")
    public static let SyncSettingsHeader = NSLocalizedString("SyncSettingsHeader", tableName: "BraveShared", bundle: Bundle.braveShared, value: "The device list below includes all devices in your sync chain. Each device can be managed from any other device.", comment: "Header title for Sync settings")
    public static let SyncThisDevice = NSLocalizedString("SyncThisDevice", tableName: "BraveShared", bundle: Bundle.braveShared, value: "This Device", comment: "This device cell")
    public static let BraveSync = NSLocalizedString("BraveSync", tableName: "BraveShared", bundle: Bundle.braveShared, value: "Sync", comment: "Sync page title")
    public static let BraveSyncWelcome = NSLocalizedString("BraveSyncWelcome", tableName: "BraveShared", bundle: Bundle.braveShared, value: "To start, you will need Brave installed on all the devices you plan to sync. To chain them together, start a sync chain that you will use to securely link all of your devices together.", comment: "Sync settings welcome")
    public static let NewSyncCode = NSLocalizedString("NewSyncCode", tableName: "BraveShared", bundle: Bundle.braveShared, value: "Start a new Sync Chain", comment: "New sync code button title")
    public static let ScanSyncCode = NSLocalizedString("ScanSyncCode", tableName: "BraveShared", bundle: Bundle.braveShared, value: "I have a Sync Code", comment: "Scan sync code button title")
    public static let Scan = NSLocalizedString("Scan", tableName: "BraveShared", bundle: Bundle.braveShared, value: "Scan", comment: "Scan sync code title")
    public static let SyncChooseDevice = NSLocalizedString("SyncChooseDevice", tableName: "BraveShared", bundle: Bundle.braveShared, value: "Choose Device Type", comment: "Choose device type for sync")
    public static let SyncAddDeviceScan = NSLocalizedString("SyncAddDeviceScan", tableName: "BraveShared", bundle: Bundle.braveShared, value: "Scan Chain QR Code", comment: "Add mobile device to sync with scan")
    public static let SyncAddDeviceWords = NSLocalizedString("SyncAddDeviceWords", tableName: "BraveShared", bundle: Bundle.braveShared, value: "Enter the sync code", comment: "Add device to sync with code words")
    public static let SyncAddDeviceWordsTitle = NSLocalizedString("SyncAddDeviceWordsTitle", tableName: "BraveShared", bundle: Bundle.braveShared, value: "Enter Code Words", comment: "Add device to sync with code words navigation title")
    public static let SyncToDevice = NSLocalizedString("SyncToDevice", tableName: "BraveShared", bundle: Bundle.braveShared, value: "Sync to device", comment: "Sync to existing device")
    public static let SyncToDeviceDescription = NSLocalizedString("SyncToDeviceDescription", tableName: "BraveShared", bundle: Bundle.braveShared, value: "Using existing synced device open Brave Settings and navigate to Settings -> Sync. Choose \"Add Device\" and scan the code displayed on the screen.", comment: "Sync to existing device description")
    
    public static let SyncAddDeviceScanDescription = NSLocalizedString("SyncAddDeviceScanDescription", tableName: "BraveShared", bundle: Bundle.braveShared, value: "On your second mobile device, navigate to Sync in the Settings panel and tap the button \"Scan Sync Code\". Use your camera to scan the QR Code below.\n Treat this code like a password. If someone gets ahold of it, they can read and modify your synced data.", comment: "Sync add device description")
    public static let SyncSwitchBackToCameraButton = NSLocalizedString("SyncSwitchBackToCameraButton", tableName: "BraveShared", bundle: Bundle.braveShared, value: "I'll use my camera...", comment: "Switch back to camera button")
    public static let SyncAddDeviceWordsDescription = NSLocalizedString("SyncAddDeviceWordsDescription", tableName: "BraveShared", bundle: Bundle.braveShared, value: "On your device, navigate to Sync in the Settings panel and tap the button \"%@\". Enter the sync chain code words shown below.\n Treat this code like a password. If someone gets ahold of it, they can read and modify your synced data.", comment: "Sync add device description")
    public static let SyncNoConnectionTitle = NSLocalizedString("SyncNoConnectionTitle", tableName: "BraveShared", bundle: Bundle.braveShared, value: "Can't connect to sync", comment: "No internet connection alert title.")
    public static let SyncNoConnectionBody = NSLocalizedString("SyncNoConnectionBody", tableName: "BraveShared", bundle: Bundle.braveShared, value: "Check your internet connection and try again.", comment: "No internet connection alert body.")
    public static let EnterCodeWords = NSLocalizedString("EnterCodeWords", tableName: "BraveShared", bundle: Bundle.braveShared, value: "Enter code words", comment: "Sync enter code words")
    public static let ShowCodeWords = NSLocalizedString("ShowCodeWords", tableName: "BraveShared", bundle: Bundle.braveShared, value: "Show code words instead", comment: "Show code words instead")
    public static let SyncDevices = NSLocalizedString("SyncDevices", tableName: "BraveShared", bundle: Bundle.braveShared, value: "Devices & Settings", comment: "Sync you browser settings across devices.")
    public static let Devices = NSLocalizedString("Devices", tableName: "BraveShared", bundle: Bundle.braveShared, value: "Devices on chain", comment: "Sync device settings page title.")
    public static let CodeWordInputHelp = NSLocalizedString("CodeWordInputHelp", tableName: "BraveShared", bundle: Bundle.braveShared, value: "Type your supplied sync chain code words into the form below.", comment: "Code words input help")
    public static let CopyToClipboard = NSLocalizedString("CopyToClipboard", tableName: "BraveShared", bundle: Bundle.braveShared, value: "Copy to Clipboard", comment: "Copy codewords title")
    public static let CopiedToClipboard = NSLocalizedString("CopiedToClipboard", tableName: "BraveShared", bundle: Bundle.braveShared, value: "Copied to Clipboard!", comment: "Copied codewords title")
    public static let SyncUnsuccessful = NSLocalizedString("SyncUnsuccessful", tableName: "BraveShared", bundle: Bundle.braveShared, value: "Unsuccessful", comment: "")
    public static let SyncUnableCreateGroup = NSLocalizedString("SyncUnableCreateGroup", tableName: "BraveShared", bundle: Bundle.braveShared, value: "Unable to create new sync group.", comment: "Description on popup when setting up a sync group fails")
    public static let Copied = NSLocalizedString("Copied", tableName: "BraveShared", bundle: Bundle.braveShared, value: "Copied!", comment: "Copied action complete title")
    public static let WordCount = NSLocalizedString("WordCount", tableName: "BraveShared", bundle: Bundle.braveShared, value: "Word count: %i", comment: "Word count title")
    public static let UnableToConnectTitle = NSLocalizedString("UnableToConnectTitle", tableName: "BraveShared", bundle: Bundle.braveShared, value: "Unable to Connect", comment: "Sync Alert")
    public static let UnableToConnectDescription = NSLocalizedString("UnableToConnectDescription", tableName: "BraveShared", bundle: Bundle.braveShared, value: "Unable to join sync group. Please check the entered words and try again.", comment: "Sync Alert")
    public static let EnterCodeWordsBelow = NSLocalizedString("EnterCodeWordsBelow", tableName: "BraveShared", bundle: Bundle.braveShared, value: "Enter code words below", comment: "Enter sync code words below")
    public static let SyncRemoveThisDevice = NSLocalizedString("SyncRemoveThisDevice", tableName: "BraveShared", bundle: Bundle.braveShared, value: "Remove this device", comment: "Sync remove device.")
    public static let SyncRemoveDeviceAction = NSLocalizedString("SyncRemoveDeviceAction", tableName: "BraveShared", bundle: Bundle.braveShared, value: "Remove device", comment: "Remove device button for action sheet.")
    public static let SyncRemoveThisDeviceQuestion = NSLocalizedString("SyncRemoveThisDeviceQuestion", tableName: "BraveShared", bundle: Bundle.braveShared, value: "Remove this device?", comment: "Sync remove device?")
    public static let SyncChooseDeviceHeader = NSLocalizedString("SyncChooseDeviceHeader", tableName: "BraveShared", bundle: Bundle.braveShared, value: "Choose the type of device you would like to sync to.", comment: "Header for device choosing screen.")
    public static let SyncRemoveThisDeviceQuestionDesc = NSLocalizedString("SyncRemoveThisDeviceQuestionDesc", tableName: "BraveShared", bundle: Bundle.braveShared, value: "This device will be disconnected from sync group and no longer receive or send sync data. All existing data will remain on device.", comment: "Sync remove device?")
    public static let Pair = NSLocalizedString("Pair", tableName: "BraveShared", bundle: Bundle.braveShared, value: "Pair", comment: "Sync pair device settings section title")
    public static let SyncAddAnotherDevice = NSLocalizedString("SyncAddAnotherDevice", tableName: "BraveShared", bundle: Bundle.braveShared, value: "Add another device", comment: "Add another device cell button.")
    public static let SyncTabletOrMobileDevice = NSLocalizedString("SyncTabletOrMobileDevice", tableName: "BraveShared", bundle: Bundle.braveShared, value: "Tablet or Phone", comment: "Tablet or phone button title")
    public static let SyncAddTabletOrPhoneTitle = NSLocalizedString("SyncAddTabletOrPhoneTitle", tableName: "BraveShared", bundle: Bundle.braveShared, value: "Add a Tablet or Phone", comment: "Add Tablet or phone title")
    public static let SyncComputerDevice = NSLocalizedString("SyncComputerDevice", tableName: "BraveShared", bundle: Bundle.braveShared, value: "Computer", comment: "Computer device button title")
    public static let SyncAddComputerTitle = NSLocalizedString("SyncAddComputerTitle", tableName: "BraveShared", bundle: Bundle.braveShared, value: "Add a Computer", comment: "Add a Computer title")
    public static let GrantCameraAccess = NSLocalizedString("GrantCameraAccess", tableName: "BraveShared", bundle: Bundle.braveShared, value: "Enable Camera", comment: "Grand camera access")
    public static let NotEnoughWordsTitle = NSLocalizedString("NotEnoughWordsTitle", tableName: "BraveShared", bundle: Bundle.braveShared, value: "Not Enough Words", comment: "Sync Alert")
    public static let NotEnoughWordsDescription = NSLocalizedString("NotEnoughWordsDescription", tableName: "BraveShared", bundle: Bundle.braveShared, value: "Please enter all of the words and try again.", comment: "Sync Alert")
    public static let RemoveDevice = NSLocalizedString("RemoveDevice", tableName: "BraveShared", bundle: Bundle.braveShared, value: "Remove", comment: "Action button for removing sync device.")
    public static let SyncInitErrorTitle = NSLocalizedString("SyncInitErrorTitle", tableName: "BraveShared", bundle: Bundle.braveShared, value: "Sync Communication Error", comment: "Title for sync initialization error alert")
    public static let SyncInitErrorMessage = NSLocalizedString("SyncInitErrorMessage", tableName: "BraveShared", bundle: Bundle.braveShared, value: "The Sync Agent is currently offline or not reachable. Please try again later.", comment: "Message for sync initialization error alert")
    // Remove device popups
    public static let SyncRemoveLastDeviceTitle = NSLocalizedString("SyncRemoveLastDeviceTitle", tableName: "BraveShared", bundle: Bundle.braveShared, value: "Removing %@ will delete the Sync Chain.", comment: "Title for removing last device from Sync")
    public static let SyncRemoveLastDeviceMessage = NSLocalizedString("SyncRemoveLastDeviceMessage", tableName: "BraveShared", bundle: Bundle.braveShared, value: "Data currently synced will be retained but all data in Brave’s Sync cache will be deleted. You will need to start a new sync chain to sync device data again.", comment: "Message for removing last device from Sync")
    public static let SyncRemoveLastDeviceRemoveButtonName = NSLocalizedString("SyncRemoveLastDeviceRemoveButtonName", tableName: "BraveShared", bundle: Bundle.braveShared, value: "Delete Sync Chain", comment: "Button name for removing last device from Sync")
    public static let SyncRemoveCurrentDeviceTitle = NSLocalizedString("SyncRemoveCurrentDeviceTitle", tableName: "BraveShared", bundle: Bundle.braveShared, value: "Remove %@ from Sync Chain?", comment: "Title for removing the current device from Sync")
    public static let SyncRemoveCurrentDeviceMessage = NSLocalizedString("SyncRemoveCurrentDeviceMessage", tableName: "BraveShared", bundle: Bundle.braveShared, value: "Local device data will remain intact on all devices. Other devices in this Sync Chain will remain synced. ", comment: "Message for removing the current device from Sync")
    public static let SyncRemoveOtherDeviceTitle = NSLocalizedString("SyncRemoveOtherDeviceTitle", tableName: "BraveShared", bundle: Bundle.braveShared, value: "Remove %@ from Sync Chain?", comment: "Title for removing other device from Sync")
    public static let SyncRemoveOtherDeviceMessage = NSLocalizedString("SyncRemoveOtherDeviceMessage", tableName: "BraveShared", bundle: Bundle.braveShared, value: "Removing the device from the Sync Chain will not clear previously synced data from the device.", comment: "Message for removing other device from Sync")
    public static let SyncRemoveDeviceDefaultName = NSLocalizedString("SyncRemoveDeviceDefaultName", tableName: "BraveShared", bundle: Bundle.braveShared, value: "Device", comment: "Default name for a device")
}

extension Strings {
    public static let Home = NSLocalizedString("Home", tableName: "BraveShared", bundle: Bundle.braveShared, value: "Home", comment: "")
}

extension Strings {
    
    public static let NewFolder = NSLocalizedString("NewFolder", tableName: "BraveShared", bundle: Bundle.braveShared, value: "New Folder", comment: "Title for new folder popup")
    public static let EnterFolderName = NSLocalizedString("EnterFolderName", tableName: "BraveShared", bundle: Bundle.braveShared, value: "Enter folder name", comment: "Description for new folder popup")
    public static let Edit = NSLocalizedString("Edit", tableName: "BraveShared", bundle: Bundle.braveShared, value: "Edit", comment: "")
    
    public static let CurrentlyUsedSearchEngines = NSLocalizedString("CurrentlyUsedSearchEngines", tableName: "BraveShared", bundle: Bundle.braveShared, value: "Currently used search engines", comment: "Currently usedd search engines section name.")
    public static let QuickSearchEngines = NSLocalizedString("QuickSearchEngines", tableName: "BraveShared", bundle: Bundle.braveShared, value: "Quick-Search Engines", comment: "Title for quick-search engines settings section.")
    public static let StandardTabSearch = NSLocalizedString("StandardTabSearch", tableName: "BraveShared", bundle: Bundle.braveShared, value: "Standard Tab", comment: "Open search section of settings")
    public static let PrivateTabSearch = NSLocalizedString("PrivateTabSearch", tableName: "BraveShared", bundle: Bundle.braveShared, value: "Private Tab", comment: "Default engine for private search.")
    public static let SearchEngines = NSLocalizedString("SearchEngines", tableName: "BraveShared", bundle: Bundle.braveShared, value: "Search Engines", comment: "Search engines section of settings")
    public static let Settings = NSLocalizedString("Settings", tableName: "BraveShared", bundle: Bundle.braveShared, value: "Settings", comment: "")
    public static let Done = NSLocalizedString("Done", tableName: "BraveShared", bundle: Bundle.braveShared, value: "Done", comment: "")
    public static let Confirm = NSLocalizedString("Confirm", tableName: "BraveShared", bundle: Bundle.braveShared, value: "Confirm", comment: "")
    public static let Privacy = NSLocalizedString("Privacy", tableName: "BraveShared", bundle: Bundle.braveShared, value: "Privacy", comment: "Settings privacy section title")
    public static let Security = NSLocalizedString("Security", tableName: "BraveShared", bundle: Bundle.braveShared, value: "Security", comment: "Settings security section title")
    public static let Save_Logins = NSLocalizedString("SaveLogins", tableName: "BraveShared", bundle: Bundle.braveShared, value: "Save Logins", comment: "Setting to enable the built-in password manager")
<<<<<<< HEAD
    public static let Show_Bookmark_Button_In_Top_Toolbar = NSLocalizedString("ShowBookmarkButtonInTopToolbar", tableName: "BraveShared", bundle: Bundle.braveShared, value: "Show Bookmarks Button", comment: "Setting to show a bookmark button on the top level menu that triggers a panel of the user's bookmarks.")
    public static let AlwaysRequestDesktopSite = NSLocalizedString("AlwaysRequestDesktopSite", tableName: "BraveShared", bundle: Bundle.braveShared, value: "Always request desktop site", comment: "Setting to always request desktop site")
=======
    public static let AlwaysRequestDesktopSite = NSLocalizedString("AlwaysRequestDesktopSite", tableName: "BraveShared", bundle: Bundle.braveShared, value: "Always Request Desktop Site", comment: "Setting to always request the desktop version of a website.")
>>>>>>> 6471c204
    public static let ShieldsAdStats = NSLocalizedString("AdsrBlocked", tableName: "BraveShared", bundle: Bundle.braveShared, value: "Ads \nBlocked", comment: "Shields Ads Stat")
    public static let ShieldsAdAndTrackerStats = NSLocalizedString("AdsAndTrackersrBlocked", tableName: "BraveShared", bundle: Bundle.braveShared, value: "Ads & Trackers \nBlocked", comment: "Shields Ads Stat")
    public static let ShieldsTrackerStats = NSLocalizedString("TrackersrBlocked", tableName: "BraveShared", bundle: Bundle.braveShared, value: "Trackers \nBlocked", comment: "Shields Trackers Stat")
    public static let ShieldsHttpsStats = NSLocalizedString("HTTPSrUpgrades", tableName: "BraveShared", bundle: Bundle.braveShared, value: "HTTPS \nUpgrades", comment: "Shields Https Stat")
    public static let ShieldsTimeStats = NSLocalizedString("EstTimerSaved", tableName: "BraveShared", bundle: Bundle.braveShared, value: "Est. Time \nSaved", comment: "Shields Time Saved Stat")
    public static let ShieldsTimeStatsHour = NSLocalizedString("ShieldsTimeStatsHour", tableName: "BraveShared", bundle: Bundle.braveShared, value: "h", comment: "Time Saved Hours")
    public static let ShieldsTimeStatsMinutes = NSLocalizedString("ShieldsTimeStatsMinutes", tableName: "BraveShared", bundle: Bundle.braveShared, value: "min", comment: "Time Saved Minutes")
    public static let ShieldsTimeStatsSeconds = NSLocalizedString("ShieldsTimeStatsSeconds", tableName: "BraveShared", bundle: Bundle.braveShared, value: "s", comment: "Time Saved Seconds")
    public static let ShieldsTimeStatsDays = NSLocalizedString("ShieldsTimeStatsDays", tableName: "BraveShared", bundle: Bundle.braveShared, value: "d", comment: "Time Saved Days")
    public static let Delete = NSLocalizedString("Delete", tableName: "BraveShared", bundle: Bundle.braveShared, value: "Delete", comment: "")
    
    public static let New_Tab = NSLocalizedString("NewTab", tableName: "BraveShared", bundle: Bundle.braveShared, value: "New Tab", comment: "New Tab title")
    public static let Yes = NSLocalizedString("Yes", bundle: Bundle.braveShared, comment: "For search suggestions prompt. This string should be short so it fits nicely on the prompt row.")
    public static let No = NSLocalizedString("No", bundle: Bundle.braveShared, comment: "For search suggestions prompt. This string should be short so it fits nicely on the prompt row.")
    public static let Open_All_Bookmarks = NSLocalizedString("OpenAllBookmarks", tableName: "BraveShared", bundle: Bundle.braveShared, value: "Open All (%i)", comment: "Context menu item for opening all folder bookmarks")
    
    public static let Bookmark_Folder = NSLocalizedString("BookmarkFolder", tableName: "BraveShared", bundle: Bundle.braveShared, value: "Bookmark Folder", comment: "Bookmark Folder Section Title")
    public static let Bookmark_Info = NSLocalizedString("BookmarkInfo", tableName: "BraveShared", bundle: Bundle.braveShared, value: "Bookmark Info", comment: "Bookmark Info Section Title")
    public static let Name = NSLocalizedString("Name", tableName: "BraveShared", bundle: Bundle.braveShared, value: "Name", comment: "Bookmark title / Device name")
    public static let URL = NSLocalizedString("URL", tableName: "BraveShared", bundle: Bundle.braveShared, value: "URL", comment: "Bookmark URL")
    public static let Bookmarks = NSLocalizedString("Bookmarks", tableName: "BraveShared", bundle: Bundle.braveShared, value: "Bookmarks", comment: "title for bookmarks panel")
    public static let Today = NSLocalizedString("Today", tableName: "BraveShared", bundle: Bundle.braveShared, value: "Today", comment: "History tableview section header")
    public static let Yesterday = NSLocalizedString("Yesterday", tableName: "BraveShared", bundle: Bundle.braveShared, value: "Yesterday", comment: "History tableview section header")
    public static let Last_week = NSLocalizedString("LastWeek", tableName: "BraveShared", bundle: Bundle.braveShared, value: "Last week", comment: "History tableview section header")
    public static let Last_month = NSLocalizedString("LastMonth", tableName: "BraveShared", bundle: Bundle.braveShared, value: "Last month", comment: "History tableview section header")
    public static let Saved_Logins = NSLocalizedString("SavedLogins", tableName: "BraveShared", bundle: Bundle.braveShared, value: "Saved Logins", comment: "Settings item for clearing passwords and login data")
    public static let DownloadedFiles = NSLocalizedString("DownloadedFiles", tableName: "BraveShared", bundle: Bundle.braveShared, value: "Downloaded files", comment: "Settings item for clearing downloaded files.")
    public static let Browsing_History = NSLocalizedString("BrowsingHistory", tableName: "BraveShared", bundle: Bundle.braveShared, value: "Browsing History", comment: "Settings item for clearing browsing history")
    public static let Cache = NSLocalizedString("Cache", tableName: "BraveShared", bundle: Bundle.braveShared, value: "Cache", comment: "Settings item for clearing the cache")
    public static let Cookies = NSLocalizedString("Cookies", tableName: "BraveShared", bundle: Bundle.braveShared, value: "Cookies and Site Data", comment: "Settings item for clearing cookies and site data")
    public static let Find_in_Page = NSLocalizedString("FindInPage", tableName: "BraveShared", bundle: Bundle.braveShared, value: "Find in Page", comment: "Share action title")
    public static let Add_to_favorites = NSLocalizedString("AddToFavorites", tableName: "BraveShared", bundle: Bundle.braveShared, value: "Add to Favorites", comment: "Add to favorites share action.")
    
    public static let Show_Bookmarks = NSLocalizedString("ShowBookmarks", tableName: "BraveShared", bundle: Bundle.braveShared, value: "Show Bookmarks", comment: "Button to show the bookmarks list")
    public static let Show_History = NSLocalizedString("ShowHistory", tableName: "BraveShared", bundle: Bundle.braveShared, value: "Show History", comment: "Button to show the history list")
    public static let Add_Bookmark = NSLocalizedString("AddBookmark", tableName: "BraveShared", bundle: Bundle.braveShared, value: "Add Bookmark", comment: "Button to add a bookmark")
    public static let Edit_Bookmark = NSLocalizedString("EditBookmark", tableName: "BraveShared", bundle: Bundle.braveShared, value: "Edit Bookmark", comment: "Button to edit a bookmark")
    public static let Edit_Favorite = NSLocalizedString("EditFavorite", tableName: "BraveShared", bundle: Bundle.braveShared, value: "Edit Favorite", comment: "Button to edit a favorite")
    public static let Remove_Favorite = NSLocalizedString("RemoveFavorite", tableName: "BraveShared", bundle: Bundle.braveShared, value: "Remove Favorite", comment: "Button to remove a favorite")
    
    public static let DeleteBookmarksFolderAlertTitle = NSLocalizedString("DeleteBookmarksFolderAlertTitle", tableName: "BraveShared", bundle: Bundle.braveShared, value: "Delete Folder?", comment: "Title for the alert shown when the user tries to delete a bookmarks folder")
    public static let DeleteBookmarksFolderAlertMessage = NSLocalizedString("DeleteBookmarksFolderAlertMessage", tableName: "BraveShared", bundle: Bundle.braveShared, value: "This will delete all folders and bookmarks inside. Are you sure you want to continue?", comment: "Message for the alert shown when the user tries to delete a bookmarks folder")
    public static let YesDeleteButtonTitle = NSLocalizedString("YesDeleteButtonTitle", tableName: "BraveShared", bundle: Bundle.braveShared, value: "Yes, Delete", comment: "Button title to confirm the deletion of a bookmarks folder")
}

extension Strings {
    public static let Block_Popups = NSLocalizedString("BlockPopups", tableName: "BraveShared", bundle: Bundle.braveShared, value: "Block Popups", comment: "Setting to enable popup blocking")
    public static let Show_Tabs_Bar = NSLocalizedString("ShowTabsBar", tableName: "BraveShared", bundle: Bundle.braveShared, value: "Show Tabs Bar", comment: "Setting to show/hide the tabs bar")
    public static let Private_Browsing_Only = NSLocalizedString("PrivateBrowsingOnly", tableName: "BraveShared", bundle: Bundle.braveShared, value: "Private Browsing Only", comment: "Setting to keep app in private mode")
    public static let Brave_Shield_Defaults = NSLocalizedString("BraveShieldDefaults", tableName: "BraveShared", bundle: Bundle.braveShared, value: "Brave Shield Defaults", comment: "Section title for adbblock, tracking protection, HTTPS-E, and cookies")
    public static let Block_Ads_and_Tracking = NSLocalizedString("BlockAdsAndTracking", tableName: "BraveShared", bundle: Bundle.braveShared, value: "Block Ads & Tracking", comment: "")
    public static let HTTPS_Everywhere = NSLocalizedString("HTTPSEverywhere", tableName: "BraveShared", bundle: Bundle.braveShared, value: "HTTPS Everywhere", comment: "")
    public static let Block_Phishing_and_Malware = NSLocalizedString("BlockPhishingAndMalware", tableName: "BraveShared", bundle: Bundle.braveShared, value: "Block Phishing and Malware", comment: "")
    public static let Block_Scripts = NSLocalizedString("BlockScripts", tableName: "BraveShared", bundle: Bundle.braveShared, value: "Block Scripts", comment: "")
    public static let Fingerprinting_Protection = NSLocalizedString("FingerprintingProtection", tableName: "BraveShared", bundle: Bundle.braveShared, value: "Fingerprinting Protection", comment: "")
    public static let Support = NSLocalizedString("Support", tableName: "BraveShared", bundle: Bundle.braveShared, value: "Support", comment: "Support section title")
    public static let About = NSLocalizedString("About", tableName: "BraveShared", bundle: Bundle.braveShared, value: "About", comment: "About settings section title")
    public static let Version_template = NSLocalizedString("VersionTemplate", tableName: "BraveShared", bundle: Bundle.braveShared, value: "Version %@ (%@)", comment: "Version number of Brave shown in settings")
    public static let Device_template = NSLocalizedString("DeviceTemplate", tableName: "BraveShared", bundle: Bundle.braveShared, value: "Device %@ (%@)", comment: "Current device model and iOS version copied to clipboard.")
    public static let Copy_app_info_to_clipboard = NSLocalizedString("CopyAppInfoToClipboard", tableName: "BraveShared", bundle: Bundle.braveShared, value: "Copy app info to clipboard.", comment: "Copy app info to clipboard action sheet action.")
    public static let Block_3rd_party_cookies = NSLocalizedString("Block3rdPartyCookies", tableName: "BraveShared", bundle: Bundle.braveShared, value: "Block 3rd party cookies", comment: "cookie settings option")
    public static let Block_all_cookies = NSLocalizedString("BlockAllCookies", tableName: "BraveShared", bundle: Bundle.braveShared, value: "Block all cookies", comment: "cookie settings option")
    public static let Block_all_cookies_action = NSLocalizedString("BlockAllCookiesAction", tableName: "BraveShared", bundle: Bundle.braveShared, value: "Block All", comment: "block all cookies settings action title")
    public static let Block_all_cookies_alert_info = NSLocalizedString("BlockAllCookiesAlertInfo", tableName: "BraveShared", bundle: Bundle.braveShared, value: "Blocking all Cookies will prevent some websites from working correctly.", comment: "Information displayed to user when block all cookie is enabled.")
    public static let Block_all_cookies_alert_title = NSLocalizedString("BlockAllCookiesAlertTitle", tableName: "BraveShared", bundle: Bundle.braveShared, value: "Block all Cookies?", comment: "Title of alert displayed to user when block all cookie is enabled.")
    public static let Block_all_cookies_failed_alert_msg = NSLocalizedString("BlockAllCookiesFailedAlertMsg", tableName: "BraveShared", bundle: Bundle.braveShared, value: "Failed to set the preference. Please try again.", comment: "Message of alert displayed to user when block all cookie operation fails")
    public static let Dont_block_cookies = NSLocalizedString("DontBlockCookies", tableName: "BraveShared", bundle: Bundle.braveShared, value: "Don't block cookies", comment: "cookie settings option")
    public static let Cookie_Control = NSLocalizedString("CookieControl", tableName: "BraveShared", bundle: Bundle.braveShared, value: "Cookie Control", comment: "Cookie settings option title")
    public static let Never_show = NSLocalizedString("NeverShow", tableName: "BraveShared", bundle: Bundle.braveShared, value: "Never show", comment: "tabs bar show/hide option")
    public static let Always_show = NSLocalizedString("AlwaysShow", tableName: "BraveShared", bundle: Bundle.braveShared, value: "Always show", comment: "tabs bar show/hide option")
    public static let Show_in_landscape_only = NSLocalizedString("ShowInLandscapeOnly", tableName: "BraveShared", bundle: Bundle.braveShared, value: "Show in landscape only", comment: "tabs bar show/hide option")
    public static let Rate_Brave = NSLocalizedString("RateBrave", tableName: "BraveShared", bundle: Bundle.braveShared, value: "Rate Brave", comment: "Open the App Store to rate Brave.")
    public static let Report_a_bug = NSLocalizedString("ReportABug", tableName: "BraveShared", bundle: Bundle.braveShared, value: "Report a bug", comment: "Show mail composer to report a bug.")
    public static let Privacy_Policy = NSLocalizedString("PrivacyPolicy", tableName: "BraveShared", bundle: Bundle.braveShared, value: "Privacy Policy", comment: "Show Brave Browser Privacy Policy page from the Privacy section in the settings.")
    public static let Terms_of_Use = NSLocalizedString("TermsOfUse", tableName: "BraveShared", bundle: Bundle.braveShared, value: "Terms of Use", comment: "Show Brave Browser TOS page from the Privacy section in the settings.")
    public static let Private_Tab_Body = NSLocalizedString("PrivateTabBody", tableName: "BraveShared", bundle: Bundle.braveShared, value: "Private Tabs aren’t saved in Brave, but they don’t make you anonymous online. Sites you visit in a private tab won’t show up in your history and their cookies always vanish when you close them — there won’t be any trace of them left in Brave. However, downloads will be saved.\nYour mobile carrier (or the owner of the WiFi network or VPN you’re connected to) can see which sites you visit and those sites will learn your public IP address, even in Private Tabs.", comment: "Private tab details")
    public static let Private_Tab_Details = NSLocalizedString("PrivateTabDetails", tableName: "BraveShared", bundle: Bundle.braveShared, value: "Using Private Tabs only changes what Brave does on your device, it doesn't change anyone else's behavior.\n\nSites always learn your IP address when you visit them. From this, they can often guess roughly where you are — typically your city. Sometimes that location guess can be much more specific. Sites also know everything you specifically tell them, such as search terms. If you log into a site, they'll know you're the owner of that account. You'll still be logged out when you close the Private Tabs because Brave will throw away the cookie which keeps you logged in.\n\nWhoever connects you to the Internet (your ISP) can see all of your network activity. Often, this is your mobile carrier. If you're connected to a WiFi network, this is the owner of that network, and if you're using a VPN, then it's whoever runs that VPN. Your ISP can see which sites you visit as you visit them. If those sites use HTTPS, they can't make much more than an educated guess about what you do on those sites. But if a site only uses HTTP then your ISP can see everything: your search terms, which pages you read, and which links you follow.\n\nIf an employer manages your device, they might also keep track of what you do with it. Using Private Tabs probably won't stop them from knowing which sites you've visited. Someone else with access to your device could also have installed software which monitors your activity, and Private Tabs won't protect you from this either.", comment: "Private tab detail text")
    public static let Private_Tab_Link = NSLocalizedString("PrivateTabLink", tableName: "BraveShared", bundle: Bundle.braveShared, value: "Learn about private tabs.", comment: "Private tab information link")
    public static let Brave_Panel = NSLocalizedString("BravePanel", tableName: "BraveShared", bundle: Bundle.braveShared, value: "Brave Panel", comment: "Button to show the brave panel")
    public static let RewardsPanel = NSLocalizedString("RewardsPanel", tableName: "BraveShared", bundle: Bundle.braveShared, value: "Rewards Panel", comment: "Button to show the rewards panel")
    public static let Individual_Controls = NSLocalizedString("IndividualControls", tableName: "BraveShared", bundle: Bundle.braveShared, value: "Individual Controls", comment: "title for per-site shield toggles")
    public static let Blocking_Monitor = NSLocalizedString("BlockingMonitor", tableName: "BraveShared", bundle: Bundle.braveShared, value: "Blocking Monitor", comment: "title for section showing page blocking statistics")
    public static let Site_shield_settings = NSLocalizedString("SiteShieldSettings", tableName: "BraveShared", bundle: Bundle.braveShared, value: "Shields", comment: "Brave panel topmost title")
    public static let Block_Phishing = NSLocalizedString("BlockPhishing", tableName: "BraveShared", bundle: Bundle.braveShared, value: "Block Phishing", comment: "Brave panel individual toggle title")
    public static let Ads_and_Trackers = NSLocalizedString("AdsAndTrackers", tableName: "BraveShared", bundle: Bundle.braveShared, value: "Ads and Trackers", comment: "individual blocking statistic title")
    public static let HTTPS_Upgrades = NSLocalizedString("HTTPSUpgrades", tableName: "BraveShared", bundle: Bundle.braveShared, value: "HTTPS Upgrades", comment: "individual blocking statistic title")
    public static let Scripts_Blocked = NSLocalizedString("ScriptsBlocked", tableName: "BraveShared", bundle: Bundle.braveShared, value: "Scripts Blocked", comment: "individual blocking statistic title")
    public static let Fingerprinting_Methods = NSLocalizedString("FingerprintingMethods", tableName: "BraveShared", bundle: Bundle.braveShared, value: "Fingerprinting Methods", comment: "individual blocking statistic title")
    public static let Fingerprinting_Protection_wrapped = NSLocalizedString("FingerprintingnProtection", tableName: "BraveShared", bundle: Bundle.braveShared, value: "Fingerprinting\nProtection", comment: "blocking stat title")
    public static let Shields_Overview = NSLocalizedString("ShieldsOverview", tableName: "BraveShared", bundle: Bundle.braveShared, value: "Site Shields allow you to control when ads and trackers are blocked for each site that you visit. If you prefer to see ads on a specific site, you can enable them here.", comment: "shields overview message")
    public static let Shields_Overview_Footer = NSLocalizedString("ShieldsOverviewFooter", tableName: "BraveShared", bundle: Bundle.braveShared, value: "Note: Some sites may require scripts to work properly so this shield is turned off by default.", comment: "shields overview footer message")
    public static let Use_regional_adblock = NSLocalizedString("UseRegionalAdblock", tableName: "BraveShared", bundle: Bundle.braveShared, value: "Use regional adblock", comment: "Setting to allow user in non-english locale to use adblock rules specifc to their language")
    public static let Browser_lock_callout_title = NSLocalizedString("BrowserLockCalloutTitle", tableName: "BraveShared", bundle: Bundle.braveShared, value: "Private means private.", comment: "Browser Lock feature callout title.")
    public static let Browser_lock_callout_message = NSLocalizedString("BrowserLockCalloutMessage", tableName: "BraveShared", bundle: Bundle.braveShared, value: "With Browser Lock, you will need to enter a PIN in order to access Brave.", comment: "Browser Lock feature callout message.")
    public static let Browser_lock_callout_not_now = NSLocalizedString("BrowserLockCalloutNotNow", tableName: "BraveShared", bundle: Bundle.braveShared, value: "Not Now", comment: "Browser Lock feature callout not now action.")
    public static let Browser_lock_callout_enable = NSLocalizedString("BrowserLockCalloutEnable", tableName: "BraveShared", bundle: Bundle.braveShared, value: "Enable", comment: "Browser Lock feature callout enable action.")
    public static let DDG_callout_title = NSLocalizedString("DDGCalloutTitle", tableName: "BraveShared", bundle: Bundle.braveShared, value: "Private search with DuckDuckGo?", comment: "DuckDuckGo callout title.")
    public static let DDG_callout_message = NSLocalizedString("DDGCalloutMessage", tableName: "BraveShared", bundle: Bundle.braveShared, value: "With private search, Brave will use DuckDuckGo to answer your searches while you are in this private tab. DuckDuckGo is a search engine that does not track your search history, enabling you to search privately.", comment: "DuckDuckGo message.")
    public static let DDG_callout_no = NSLocalizedString("DDGCalloutNo", tableName: "BraveShared", bundle: Bundle.braveShared, value: "No", comment: "DuckDuckGo callout no action.")
    public static let DDG_callout_enable = NSLocalizedString("DDGCalloutEnable", tableName: "BraveShared", bundle: Bundle.braveShared, value: "Yes", comment: "DuckDuckGo callout enable action.")
    public static let DDG_promotion = NSLocalizedString("LearnAboutPrivateSearchrwithDuckDuckGo", tableName: "BraveShared", bundle: Bundle.braveShared, value: "Learn about private search \nwith DuckDuckGo", comment: "DuckDuckGo promotion label.")
    public static let NewFolderDefaultName = NSLocalizedString("NewFolderDefaultName", tableName: "BraveShared", bundle: Bundle.braveShared, value: "New Folder", comment: "Default name for creating a new folder.")
    public static let NewBookmarkDefaultName = NSLocalizedString("NewBookmarkDefaultName", tableName: "BraveShared", bundle: Bundle.braveShared, value: "New Bookmark", comment: "Default name for creating a new bookmark.")
    public static let BookmarkTitlePlaceholderText = NSLocalizedString("BookmarkTitlePlaceholderText", tableName: "BraveShared", bundle: Bundle.braveShared, value: "Name", comment: "Placeholder text for adding or editing a bookmark")
    public static let BookmarkUrlPlaceholderText = NSLocalizedString("BookmarkUrlPlaceholderText", tableName: "BraveShared", bundle: Bundle.braveShared, value: "Address", comment: "Placeholder text for adding or editing a bookmark")
    public static let FavoritesLocationFooterText = NSLocalizedString("FavoritesLocationFooterText", tableName: "BraveShared", bundle: Bundle.braveShared, value: "Favorites are located on your home screen. These bookmarks are not synchronized with other devices.", comment: "Footer text when user selects to save to favorites when editing a bookmark")
    public static let BookmarkRootLevelCellTitle = NSLocalizedString("BookmarkRootLevelCellTitle", tableName: "BraveShared", bundle: Bundle.braveShared, value: "Bookmarks", comment: "Title for root level bookmarks cell")
    public static let FavoritesRootLevelCellTitle = NSLocalizedString("FavoritesRootLevelCellTitle", tableName: "BraveShared", bundle: Bundle.braveShared, value: "Favorites", comment: "Title for favorites cell")
    public static let AddFolderActionCellTitle = NSLocalizedString("AddFolderActionCellTitle", tableName: "BraveShared", bundle: Bundle.braveShared, value: "New folder", comment: "Cell title for add folder action")
    public static let EditBookmarkTableLocationHeader = NSLocalizedString("EditBookmarkTableLocationHeader", tableName: "BraveShared", bundle: Bundle.braveShared, value: "Location", comment: "Header title for bookmark save location")
    public static let NewBookmarkTitle = NSLocalizedString("NewBookmarkTitle", tableName: "BraveShared", bundle: Bundle.braveShared, value: "New bookmark", comment: "Title for adding new bookmark")
    public static let NewFolderTitle = NSLocalizedString("NewFolderTitle", tableName: "BraveShared", bundle: Bundle.braveShared, value: "New folder", comment: "Title for adding new folder")
    public static let EditBookmarkTitle = NSLocalizedString("EditBookmarkTitle", tableName: "BraveShared", bundle: Bundle.braveShared, value: "Edit bookmark", comment: "Title for editing a bookmark")
    public static let EditFolderTitle = NSLocalizedString("EditFolderTitle", tableName: "BraveShared", bundle: Bundle.braveShared, value: "Edit folder", comment: "Title for editing a folder")
    public static let HistoryScreenTitle = NSLocalizedString("HistoryScreenTitle", tableName: "BraveShared", bundle: Bundle.braveShared, value: "History", comment: "Title for history screen")
    public static let BookmarksMenuItem = NSLocalizedString("BookmarksMenuItem", tableName: "BraveShared", bundle: Bundle.braveShared, value: "Bookmarks", comment: "Title for bookmarks menu item")
    public static let HistoryMenuItem = NSLocalizedString("HistortMenuItem", tableName: "BraveShared", bundle: Bundle.braveShared, value: "History", comment: "Title for history menu item")
    public static let SettingsMenuItem = NSLocalizedString("SettingsMenuItem", tableName: "BraveShared", bundle: Bundle.braveShared, value: "Settings", comment: "Title for settings menu item")
    public static let AddToMenuItem = NSLocalizedString("AddToMenuItem", tableName: "BraveShared", bundle: Bundle.braveShared, value: "Add Bookmark", comment: "Title for the button to add a new website bookmark.")
    public static let ShareWithMenuItem = NSLocalizedString("ShareWithMenuItem", tableName: "BraveShared", bundle: Bundle.braveShared, value: "Share with...", comment: "Title for sharing url menu item")
    public static let DownloadsMenuItem = NSLocalizedString("DownloadsMenuItem", tableName: "BraveShared", bundle: Bundle.braveShared, value: "Downloads", comment: "Title for downloads menu item")
    public static let DownloadsPanelEmptyStateTitle = NSLocalizedString("DownloadsPanelEmptyStateTitle", tableName: "BraveShared", bundle: Bundle.braveShared, value: "Downloaded files will show up here.", comment: "Title for when a user has nothing downloaded onto their device, and the list is empty.")
    
    // MARK: - Themes
    
    public static let ThemesDisplayBrightness = NSLocalizedString("ThemesDisplayBrightness", tableName: "BraveShared", bundle: Bundle.braveShared, value: "Display & Brightness", comment: "Setting to choose the user interface theme for normal browsing mode, contains choices like 'light' or 'dark' themes")
    public static let ThemesDisplayBrightnessFooter = NSLocalizedString("ThemesDisplayBrightnessFooter", tableName: "BraveShared", bundle: Bundle.braveShared, value: "These settings are not applied in private browsing mode.", comment: "Text specifying that the above setting does not impact the user interface while they user is in private browsing mode.")
    public static let ThemesAutomaticOption = NSLocalizedString("ThemesAutomaticOption", tableName: "BraveShared", bundle: Bundle.braveShared, value: "Automatic", comment: "Selection to automatically color/style the user interface.")
    public static let ThemesLightOption = NSLocalizedString("ThemesLightOption", tableName: "BraveShared", bundle: Bundle.braveShared, value: "Light", comment: "Selection to color/style the user interface with a light theme.")
    public static let ThemesDarkOption = NSLocalizedString("ThemesDarkOption", tableName: "BraveShared", bundle: Bundle.braveShared, value: "Dark", comment: "Selection to color/style the user interface with a dark theme")
}

// MARK: - Quick Actions
extension Strings {
    public static let QuickActionNewTab = NSLocalizedString("ShortcutItemTitleNewTab", tableName: "BraveShared", bundle: Bundle.braveShared, value: "New Tab", comment: "Quick Action for 3D-Touch on the Application Icon")
    public static let QuickActionNewPrivateTab = NSLocalizedString("ShortcutItemTitleNewPrivateTab", tableName: "BraveShared", bundle: Bundle.braveShared, value: "New Private Tab", comment: "Quick Action for 3D-Touch on the Application Icon")
    public static let QuickActionScanQRCode = NSLocalizedString("ShortcutItemTitleQRCode", tableName: "BraveShared", bundle: Bundle.braveShared, value: "Scan QR Code", comment: "Quick Action for 3D-Touch on the Application Icon")
}

// MARK: - Onboarding
extension Strings {
    public static let OBContinueButton = NSLocalizedString("OnboardingContinueButton", bundle: Bundle.shared, value: "Continue", comment: "Continue button to navigate to next onboarding screen.")
    public static let OBSkipButton = NSLocalizedString("OnboardingSkipButton", bundle: Bundle.shared, value: "Skip", comment: "Skip button to skip onboarding and start using the app.")
    public static let OBSaveButton = NSLocalizedString("OBSaveButton", bundle: Bundle.shared, value: "Save", comment: "Save button to save current selection")
    public static let OBFinishButton = NSLocalizedString("OBFinishButton", bundle: Bundle.shared, value: "Start browsing", comment: "Button to finish onboarding and start using the app.")
    public static let OBSearchEngineTitle = NSLocalizedString("OBSearchEngineTitle", bundle: Bundle.shared, value: "Welcome to Brave Browser", comment: "Title for search engine onboarding screen")
    public static let OBSearchEngineDetail = NSLocalizedString("OBSearchEngineDetail", bundle: Bundle.shared, value: "Select your default search engine", comment: "Detail text for search engine onboarding screen")
    public static let OBShieldsTitle = NSLocalizedString("OBShieldsTitle", bundle: Bundle.shared, value: "Brave Shields", comment: "Title for shields onboarding screen")
    public static let OBShieldsDetail = NSLocalizedString("OBShieldsDetail", bundle: Bundle.shared, value: "Block privacy-invading trackers so you can browse without being followed around the web", comment: "Detail text for shields onboarding screen")
}<|MERGE_RESOLUTION|>--- conflicted
+++ resolved
@@ -395,12 +395,8 @@
     public static let Privacy = NSLocalizedString("Privacy", tableName: "BraveShared", bundle: Bundle.braveShared, value: "Privacy", comment: "Settings privacy section title")
     public static let Security = NSLocalizedString("Security", tableName: "BraveShared", bundle: Bundle.braveShared, value: "Security", comment: "Settings security section title")
     public static let Save_Logins = NSLocalizedString("SaveLogins", tableName: "BraveShared", bundle: Bundle.braveShared, value: "Save Logins", comment: "Setting to enable the built-in password manager")
-<<<<<<< HEAD
     public static let Show_Bookmark_Button_In_Top_Toolbar = NSLocalizedString("ShowBookmarkButtonInTopToolbar", tableName: "BraveShared", bundle: Bundle.braveShared, value: "Show Bookmarks Button", comment: "Setting to show a bookmark button on the top level menu that triggers a panel of the user's bookmarks.")
-    public static let AlwaysRequestDesktopSite = NSLocalizedString("AlwaysRequestDesktopSite", tableName: "BraveShared", bundle: Bundle.braveShared, value: "Always request desktop site", comment: "Setting to always request desktop site")
-=======
     public static let AlwaysRequestDesktopSite = NSLocalizedString("AlwaysRequestDesktopSite", tableName: "BraveShared", bundle: Bundle.braveShared, value: "Always Request Desktop Site", comment: "Setting to always request the desktop version of a website.")
->>>>>>> 6471c204
     public static let ShieldsAdStats = NSLocalizedString("AdsrBlocked", tableName: "BraveShared", bundle: Bundle.braveShared, value: "Ads \nBlocked", comment: "Shields Ads Stat")
     public static let ShieldsAdAndTrackerStats = NSLocalizedString("AdsAndTrackersrBlocked", tableName: "BraveShared", bundle: Bundle.braveShared, value: "Ads & Trackers \nBlocked", comment: "Shields Ads Stat")
     public static let ShieldsTrackerStats = NSLocalizedString("TrackersrBlocked", tableName: "BraveShared", bundle: Bundle.braveShared, value: "Trackers \nBlocked", comment: "Shields Trackers Stat")
