/* This Source Code Form is subject to the terms of the Mozilla Public
 * License, v. 2.0. If a copy of the MPL was not distributed with this
 * file, You can obtain one at http://mozilla.org/MPL/2.0/. */

import UIKit
import Shared
import BraveShared
import Static
import SwiftKeychainWrapper
import LocalAuthentication
import SwiftyJSON
import Data
import WebKit

extension TabBarVisibility: RepresentableOptionType {
    public var displayString: String {
        switch self {
        case .always: return Strings.Always_show
        case .landscapeOnly: return Strings.Show_in_landscape_only
        case .never: return Strings.Never_show
        }
    }
}

/// The same style switch accessory view as in Static framework, except will not be recreated each time the Cell
/// is configured, since it will be stored as is in `Row.Accessory.view`
private class SwitchAccessoryView: UISwitch {
    typealias ValueChange = (Bool) -> Void
    
    init(initialValue: Bool, valueChange: (ValueChange)? = nil) {
        self.valueChange = valueChange
        super.init(frame: .zero)
        isOn = initialValue
        addTarget(self, action: #selector(valueChanged), for: .valueChanged)
    }
    
    required init?(coder aDecoder: NSCoder) {
        fatalError("init(coder:) has not been implemented")
    }
    
    var valueChange: ValueChange?
    
    @objc func valueChanged() {
        valueChange?(self.isOn)
    }
}

/// Just creates a switch toggle `Row` which updates a `Preferences.Option<Bool>`
private func BoolRow(title: String, option: Preferences.Option<Bool>, onValueChange: SwitchAccessoryView.ValueChange? = nil) -> Row {
    return Row(
        text: title,
        accessory: .view(SwitchAccessoryView(initialValue: option.value, valueChange: onValueChange ?? { option.value = $0 })),
        cellClass: MultilineValue1Cell.self,
        uuid: option.key
    )
}

extension DataSource {
    /// Get the index path of a Row to modify it
    ///
    /// Since they are structs we cannot obtain references to them to alter them, we must directly access them
    /// from `sections[x].rows[y]`
    func indexPath(rowUUID: String, sectionUUID: String) -> IndexPath? {
        guard let section = sections.firstIndex(where: { $0.uuid == sectionUUID }),
            let row = sections[section].rows.firstIndex(where: { $0.uuid == rowUUID }) else {
                return nil
        }
        return IndexPath(row: row, section: section)
    }
}

protocol SettingsDelegate: class {
    func settingsOpenURLInNewTab(_ url: URL)
    func settingsOpenURLs(_ urls: [URL])
    func settingsDidFinish(_ settingsViewController: SettingsViewController)
}

class SettingsViewController: TableViewController {
    weak var settingsDelegate: SettingsDelegate?
    
    private let profile: Profile
    private let tabManager: TabManager
    
    init(profile: Profile, tabManager: TabManager) {
        self.profile = profile
        self.tabManager = tabManager
        
        super.init(style: .grouped)
    }
    
    @available(*, unavailable)
    required init?(coder aDecoder: NSCoder) {
        fatalError()
    }
    
    override func viewDidLoad() {
        navigationItem.title = Strings.Settings
        tableView.accessibilityIdentifier = "SettingsViewController.tableView"
        dataSource.sections = sections
        
        applyTheme(theme)
    }
    
    private var theme: Theme {
        Theme.of(tabManager.selectedTab)
    }
    
    private var sections: [Section] {
        var list = [Section]()
        list.append(generalSection)
        #if !NO_SYNC
            list.append(syncSection)
        #endif
        list.append(contentsOf: [privacySection,
                                 securitySection,
                                 shieldsSection,
                                 supportSection,
                                 aboutSection])
        
        if let debugSection = debugSection {
            list.append(debugSection)
        }

        return list
    }
    
    // MARK: - Sections
    
    private lazy var generalSection: Section = {
        var general = Section(
            header: .title(Strings.SettingsGeneralSectionTitle),
            rows: [
                Row(text: Strings.SearchEngines, selection: {
                    let viewController = SearchSettingsTableViewController()
                    viewController.model = self.profile.searchEngines
                    viewController.profile = self.profile
                    self.navigationController?.pushViewController(viewController, animated: true)
                }, accessory: .disclosureIndicator, cellClass: MultilineValue1Cell.self),
                BoolRow(title: Strings.Save_Logins, option: Preferences.General.saveLogins),
                BoolRow(title: Strings.Block_Popups, option: Preferences.General.blockPopups),
            ]
        )
        
        // TODO: This can be further abstracted to align with an entire OptionSelectionVC for both tab and theme visibility
        let reloadCell = { (row: Row, displayString: String) in
            if let indexPath = self.dataSource.indexPath(rowUUID: row.uuid, sectionUUID: general.uuid) {
                self.dataSource.sections[indexPath.section].rows[indexPath.row].detailText = displayString
            }
        }
        
        if UIDevice.current.userInterfaceIdiom == .pad {
            general.rows.append(
                Row(text: Strings.Show_Tabs_Bar, accessory: .switchToggle(value: Preferences.General.tabBarVisibility.value == TabBarVisibility.always.rawValue, { Preferences.General.tabBarVisibility.value = $0 ? TabBarVisibility.always.rawValue : TabBarVisibility.never.rawValue }), cellClass: MultilineValue1Cell.self)
            )
        } else {
            var row = Row(text: Strings.Show_Tabs_Bar, detailText: TabBarVisibility(rawValue: Preferences.General.tabBarVisibility.value)?.displayString, accessory: .disclosureIndicator, cellClass: MultilineSubtitleCell.self)
            row.selection = { [unowned self] in
                // Show options for tab bar visibility
                let optionsViewController = OptionSelectionViewController<TabBarVisibility>(
                    options: TabBarVisibility.allCases,
                    selectedOption: TabBarVisibility(rawValue: Preferences.General.tabBarVisibility.value),
                    optionChanged: { [unowned self] _, option in
                        Preferences.General.tabBarVisibility.value = option.rawValue
                        reloadCell(row, option.displayString)
                    }
                )
                optionsViewController.headerText = Strings.Show_Tabs_Bar
                self.navigationController?.pushViewController(optionsViewController, animated: true)
            }
            general.rows.append(row)
        }
        
<<<<<<< HEAD
        let themeSubtitle = Theme.DefaultTheme(rawValue: Preferences.General.themeNormalMode.value)?.displayString
        var row = Row(text: Strings.ThemesDisplayBrightness, detailText: themeSubtitle, accessory: .disclosureIndicator, cellClass: MultilineSubtitleCell.self)
        row.selection = { [unowned self] in
            let optionsViewController = OptionSelectionViewController<Theme.DefaultTheme>(
                options: Theme.DefaultTheme.normalThemesOptions,
                selectedOption: Theme.DefaultTheme(rawValue: Preferences.General.themeNormalMode.value),
                optionChanged: { [unowned self] _, option in
                    Preferences.General.themeNormalMode.value = option.rawValue
                    reloadCell(row, option.displayString)
                    self.applyTheme(self.theme)
                }
            )
            optionsViewController.headerText = Strings.ThemesDisplayBrightness
            optionsViewController.footerText = Strings.ThemesDisplayBrightnessFooter
            self.navigationController?.pushViewController(optionsViewController, animated: true)
        }
        general.rows.append(row)
=======
        general.rows.append(
            BoolRow(title: Strings.Show_Bookmark_Button_In_Top_Toolbar, option: Preferences.General.bookmarkToolbarVisibility)
        )
>>>>>>> 249de9db
        
        if #available(iOS 13.0, *), UIDevice.isIpad {
            general.rows.append(BoolRow(title: Strings.AlwaysRequestDesktopSite,
            option: Preferences.General.alwaysRequestDesktopSite))
        }
        
        return general
    }()
    
    private lazy var syncSection: Section = {
        
        return Section(
            // BRAVE TODO: Change it once we finalize our decision how to name the section.(#385)
            header: .title(Strings.OtherSettingsSection),
            rows: [
                Row(text: Strings.Sync, selection: { [unowned self] in
                    
                    if Sync.shared.isInSyncGroup {
                        let syncSettingsVC = SyncSettingsTableViewController(style: .grouped)
                        syncSettingsVC.dismissHandler = {
                            self.navigationController?.popToRootViewController(animated: true)
                        }
                        
                        self.navigationController?.pushViewController(syncSettingsVC, animated: true)
                    } else {
                        let view = SyncWelcomeViewController()
                        view.dismissHandler = {
                            view.navigationController?.popToRootViewController(animated: true)
                        }
                        self.navigationController?.pushViewController(view, animated: true)
                    }
                }, accessory: .disclosureIndicator,
                   cellClass: MultilineValue1Cell.self)
            ]
        )
    }()
    
    private lazy var privacySection: Section = {
        var privacy = Section(
            header: .title(Strings.Privacy)
        )
        privacy.rows = [
            Row(text: Strings.ClearPrivateData,
                selection: { [unowned self] in
                    // Show Clear private data screen
                    let clearPrivateData = ClearPrivateDataTableViewController().then {
                        $0.profile = self.profile
                        $0.tabManager = self.tabManager
                    }
                    self.navigationController?.pushViewController(clearPrivateData, animated: true)
                },
                accessory: .disclosureIndicator,
                cellClass: MultilineValue1Cell.self
            ),
            BoolRow(title: Strings.Block_all_cookies, option: Preferences.Privacy.blockAllCookies, onValueChange: { [unowned self] in
                func toggleCookieSetting(with status: Bool) {
                    // Lock/Unlock Cookie Folder
                    let completionBlock: (Bool) -> Void = { _ in
                        let success = FileManager.default.setFolderAccess([
                            (.cookie, status),
                            (.webSiteData, status)
                            ])
                        if success {
                            Preferences.Privacy.blockAllCookies.value = status
                        } else {
                            //Revert the changes. Not handling success here to avoid a loop.
                            FileManager.default.setFolderAccess([
                                (.cookie, false),
                                (.webSiteData, false)
                                ])
                            self.toggleSwitch(on: false, section: self.privacySection, rowUUID: Preferences.Privacy.blockAllCookies.key)
                            
                            // TODO: Throw Alert to user to try again?
                            let alert = UIAlertController(title: nil, message: Strings.Block_all_cookies_failed_alert_msg, preferredStyle: .alert)
                            alert.addAction(UIAlertAction(title: Strings.OKString, style: .default))
                            self.present(alert, animated: true)
                        }
                    }
                    // Save cookie to disk before purge for unblock load.
                    status ? HTTPCookie.saveToDisk(completion: completionBlock) : completionBlock(true)
                }
                if $0 {
                    let status = $0
                    // THROW ALERT to inform user of the setting
                    let alert = UIAlertController(title: Strings.Block_all_cookies_alert_title, message: Strings.Block_all_cookies_alert_info, preferredStyle: .alert)
                    let okAction = UIAlertAction(title: Strings.Block_all_cookies_action, style: .destructive, handler: { (action) in
                        toggleCookieSetting(with: status)
                    })
                    alert.addAction(okAction)
                    
                    let cancelAction = UIAlertAction(title: Strings.CancelButtonTitle, style: .cancel, handler: { (action) in
                        self.toggleSwitch(on: false, section: self.privacySection, rowUUID: Preferences.Privacy.blockAllCookies.key)
                    })
                    alert.addAction(cancelAction)
                    self.present(alert, animated: true)
                } else {
                    toggleCookieSetting(with: $0)
                }
            })
        ]
        privacy.rows.append(BoolRow(title: Strings.Private_Browsing_Only, option: Preferences.Privacy.privateBrowsingOnly))
        return privacy
    }()
    
    private lazy var securitySection: Section = {
        let passcodeTitle: String = {
            let localAuthContext = LAContext()
            if localAuthContext.canEvaluatePolicy(.deviceOwnerAuthenticationWithBiometrics, error: nil) {
                let title: String
                if localAuthContext.biometryType == .faceID {
                    return Strings.AuthenticationFaceIDPasscodeSetting
                } else {
                    return Strings.AuthenticationTouchIDPasscodeSetting
                }
            } else {
                return Strings.AuthenticationPasscode
            }
        }()
        
        return Section(
            header: .title(Strings.Security),
            rows: [
                Row(text: passcodeTitle, selection: { [unowned self] in
                    let passcodeSettings = PasscodeSettingsViewController()
                    self.navigationController?.pushViewController(passcodeSettings, animated: true)
                    }, accessory: .disclosureIndicator, cellClass: MultilineValue1Cell.self)
            ]
        )
    }()
    
    private lazy var shieldsSection: Section = {
        var shields = Section(
            header: .title(Strings.Brave_Shield_Defaults),
            rows: [
                BoolRow(title: Strings.Block_Ads_and_Tracking, option: Preferences.Shields.blockAdsAndTracking),
                BoolRow(title: Strings.HTTPS_Everywhere, option: Preferences.Shields.httpsEverywhere),
                BoolRow(title: Strings.Block_Phishing_and_Malware, option: Preferences.Shields.blockPhishingAndMalware),
                BoolRow(title: Strings.Block_Scripts, option: Preferences.Shields.blockScripts),
                BoolRow(title: Strings.Fingerprinting_Protection, option: Preferences.Shields.fingerprintingProtection),
            ]
        )
        if let locale = Locale.current.languageCode, let _ = ContentBlockerRegion.with(localeCode: locale) {
            shields.rows.append(BoolRow(title: Strings.Use_regional_adblock, option: Preferences.Shields.useRegionAdBlock))
        }
        return shields
    }()
    
    private lazy var supportSection: Section = {
        return Section(
            header: .title(Strings.Support),
            rows: [
                Row(text: Strings.Report_a_bug,
                    selection: { [unowned self] in
                        self.settingsDelegate?.settingsOpenURLInNewTab(BraveUX.BraveCommunityURL)
                        self.dismiss(animated: true)
                    },
                    cellClass: MultilineButtonCell.self),
                Row(text: Strings.Rate_Brave,
                    selection: { [unowned self] in
                        // Rate Brave
                        guard let writeReviewURL = URL(string: "https://itunes.apple.com/app/id1052879175?action=write-review")
                            else { return }
                        UIApplication.shared.open(writeReviewURL)
                        self.dismiss(animated: true)
                    },
                    cellClass: MultilineValue1Cell.self),
                Row(text: Strings.Privacy_Policy,
                    selection: { [unowned self] in
                        // Show privacy policy
                        let privacy = SettingsContentViewController().then { $0.url = BraveUX.BravePrivacyURL }
                        self.navigationController?.pushViewController(privacy, animated: true)
                    },
                    accessory: .disclosureIndicator, cellClass: MultilineValue1Cell.self),
                Row(text: Strings.Terms_of_Use,
                    selection: { [unowned self] in
                        // Show terms of use
                        let toc = SettingsContentViewController().then { $0.url = BraveUX.BraveTermsOfUseURL }
                        self.navigationController?.pushViewController(toc, animated: true)
                    },
                    accessory: .disclosureIndicator, cellClass: MultilineValue1Cell.self)
            ]
        )
    }()
    
    private lazy var aboutSection: Section = {
        let version = String(format: Strings.Version_template,
                             Bundle.main.object(forInfoDictionaryKey: "CFBundleShortVersionString") as? String ?? "",
                             Bundle.main.object(forInfoDictionaryKey: "CFBundleVersion") as? String ?? "")
        return Section(
            header: .title(Strings.About),
            rows: [
                Row(text: version, selection: { [unowned self] in
                    let device = UIDevice.current
                    let actionSheet = UIAlertController(title: nil, message: nil, preferredStyle: .actionSheet)
                    let iOSVersion = "\(device.systemName) \(UIDevice.current.systemVersion)"
                    
                    let deviceModel = String(format: Strings.Device_template, device.modelName, iOSVersion)
                    let copyDebugInfoAction = UIAlertAction(title: Strings.Copy_app_info_to_clipboard, style: .default) { _ in
                        UIPasteboard.general.strings = [version, deviceModel]
                    }
                    
                    actionSheet.addAction(copyDebugInfoAction)
                    actionSheet.addAction(UIAlertAction(title: Strings.CancelButtonTitle, style: .cancel, handler: nil))
                    self.navigationController?.present(actionSheet, animated: true, completion: nil)
                }, cellClass: MultilineValue1Cell.self)
            ]
        )
    }()
    
    private lazy var debugSection: Section? = {
        if AppConstants.BuildChannel.isRelease { return nil }
        
        return Section(
            rows: [
                Row(text: "Region: \(Locale.current.regionCode ?? "--")"),
                Row(text: "Adblock Debug", selection: { [weak self] in
                    let vc = AdblockDebugMenuTableViewController(style: .grouped)
                    self?.navigationController?.pushViewController(vc, animated: true)
                }, accessory: .disclosureIndicator, cellClass: MultilineValue1Cell.self),
                Row(text: "View URP Logs", selection: {
                    self.navigationController?.pushViewController(UrpLogsViewController(), animated: true)
                }, accessory: .disclosureIndicator, cellClass: MultilineValue1Cell.self),
                Row(text: "URP Code: \(UserReferralProgram.getReferralCode() ?? "--")"),
                Row(text: "Load all QA Links", selection: {
                    let url = URL(string: "https://raw.githubusercontent.com/brave/qa-resources/master/testlinks.json")!
                    let string = try? String(contentsOf: url)
                    let urls = JSON(parseJSON: string!)["links"].arrayValue.compactMap { URL(string: $0.stringValue) }
                    self.settingsDelegate?.settingsOpenURLs(urls)
                    self.dismiss(animated: true)
                }, cellClass: MultilineButtonCell.self),
                Row(text: "CRASH!!!", selection: {
                    let alert = UIAlertController(title: "Force crash?", message: nil, preferredStyle: .alert)
                    alert.addAction(UIAlertAction(title: "Crash app", style: .destructive) { _ in
                        fatalError()
                    })
                    alert.addAction(UIAlertAction(title: "Cancel", style: .cancel, handler: nil))
                    self.present(alert, animated: true, completion: nil)
                }, cellClass: MultilineButtonCell.self)
            ]
        )
    }()
    
    func toggleSwitch(on: Bool, section: Section, rowUUID: String) {
        if let sectionRow: Row = section.rows.first(where: {$0.uuid == rowUUID}) {
            if let switchView: UISwitch = sectionRow.accessory.view as? UISwitch {
                switchView.setOn(on, animated: true)
            }
        }
    }
}

extension TableViewController: Themeable {
    func applyTheme(_ theme: Theme) {
        styleChildren(theme: theme)
        tableView.reloadData()

        //  View manipulations done via `apperance()` do not impact existing UI, so need to adjust manually
        // exiting menus, so setting explicitly.
        navigationController?.navigationBar.tintColor = UINavigationBar.appearance().tintColor
        navigationController?.navigationBar.barTintColor = UINavigationBar.appearance().appearanceBarTintColor
    }
}

fileprivate class MultilineButtonCell: ButtonCell {
    
    override init(style: UITableViewCell.CellStyle, reuseIdentifier: String?) {
        super.init(style: style, reuseIdentifier: reuseIdentifier)
        textLabel?.numberOfLines = 0
    }
    
    required init?(coder aDecoder: NSCoder) {
        fatalError("init(coder:) has not been implemented")
    }
}

fileprivate class MultilineValue1Cell: Value1Cell {
    
    override init(style: UITableViewCell.CellStyle, reuseIdentifier: String?) {
        super.init(style: style, reuseIdentifier: reuseIdentifier)
        textLabel?.numberOfLines = 0
    }
    
    required init?(coder aDecoder: NSCoder) {
        fatalError("init(coder:) has not been implemented")
    }
}

fileprivate class MultilineSubtitleCell: SubtitleCell {
    
    override init(style: UITableViewCell.CellStyle, reuseIdentifier: String?) {
        super.init(style: style, reuseIdentifier: reuseIdentifier)
        textLabel?.numberOfLines = 0
    }
    
    required init?(coder aDecoder: NSCoder) {
        fatalError("init(coder:) has not been implemented")
    }
}<|MERGE_RESOLUTION|>--- conflicted
+++ resolved
@@ -170,7 +170,6 @@
             general.rows.append(row)
         }
         
-<<<<<<< HEAD
         let themeSubtitle = Theme.DefaultTheme(rawValue: Preferences.General.themeNormalMode.value)?.displayString
         var row = Row(text: Strings.ThemesDisplayBrightness, detailText: themeSubtitle, accessory: .disclosureIndicator, cellClass: MultilineSubtitleCell.self)
         row.selection = { [unowned self] in
@@ -188,11 +187,9 @@
             self.navigationController?.pushViewController(optionsViewController, animated: true)
         }
         general.rows.append(row)
-=======
         general.rows.append(
             BoolRow(title: Strings.Show_Bookmark_Button_In_Top_Toolbar, option: Preferences.General.bookmarkToolbarVisibility)
         )
->>>>>>> 249de9db
         
         if #available(iOS 13.0, *), UIDevice.isIpad {
             general.rows.append(BoolRow(title: Strings.AlwaysRequestDesktopSite,
