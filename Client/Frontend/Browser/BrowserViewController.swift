--- conflicted
+++ resolved
@@ -200,11 +200,8 @@
         // Observe some user preferences
         Preferences.Privacy.privateBrowsingOnly.observe(from: self)
         Preferences.General.tabBarVisibility.observe(from: self)
-<<<<<<< HEAD
         Preferences.General.themeNormalMode.observe(from: self)
-=======
         Preferences.General.alwaysRequestDesktopSite.observe(from: self)
->>>>>>> 043247ac
         Preferences.Shields.allShields.forEach { $0.observe(from: self) }
         Preferences.Privacy.blockAllCookies.observe(from: self)
         // Lists need to be compiled before attempting tab restoration
